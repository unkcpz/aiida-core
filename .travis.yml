--- conflicted
+++ resolved
@@ -15,7 +15,6 @@
     - docker
 
 addons:
-<<<<<<< HEAD
     # make sure the path in .ci/test_script.sh matches the version requested here
     postgresql: "9.6"
 
@@ -31,22 +30,6 @@
             - dvipng
             - dvidvi
             - graphviz
-=======
-    # make sure the path in .travis-data/test_script.sh matches the version requested here
-    postgresql: "9.6"
-
-    apt:
-       packages:
-           - postgresql-server-dev-9.6
-           - texlive-base
-           - texlive-generic-recommended
-           - texlive-fonts-recommended
-           - texlive-latex-base
-           - texlive-latex-recommended
-           - texlive-latex-extra
-           - dvipng
-           - dvidvi
->>>>>>> 5592f81d
 
 before_install:
     # We need to replace `TRAVIS_HOME` with `HOME` because the former won't be set when SSH'ing to localhost on the
@@ -67,15 +50,8 @@
 
 install:
     # Upgrade pip setuptools and wheel to be able to run the next command
-<<<<<<< HEAD
-    - pip install -U pip==18.1 wheel setuptools
+    - pip install -U pip==18.1 wheel setuptools coveralls
     - pip install coveralls
-=======
-    - pip install -U pip==18.1 wheel setuptools coveralls
-    # Need numpy version that is compatible with pymatgen, see #2420
-    # Specifying it in pyproject.toml is not sufficient for travis (unknown reason)
-    - pip install numpy==1.15.4
->>>>>>> 5592f81d
     # Install AiiDA with some optional dependencies
     - if [ "$TEST_TYPE" == "docs" ]; then pip install . && pip install -r docs/requirements_for_rtd.txt; else pip install --no-cache-dir .[all]; fi
 
@@ -88,11 +64,7 @@
     - TEST_AIIDA_BACKEND=django TEST_TYPE="docs"
     - TEST_AIIDA_BACKEND=django TEST_TYPE="tests"
     - TEST_AIIDA_BACKEND=sqlalchemy TEST_TYPE="tests"
-<<<<<<< HEAD
-=======
-    - TEST_TYPE="conda"
-
->>>>>>> 5592f81d
+    # - TEST_TYPE="conda"
 
 before_script:
     - .ci/setup_profiles.sh
