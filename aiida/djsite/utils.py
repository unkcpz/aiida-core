# -*- coding: utf-8 -*-
import logging

__copyright__ = u"Copyright (c), 2014, École Polytechnique Fédérale de Lausanne (EPFL), Switzerland, Laboratory of Theory and Simulation of Materials (THEOS). All rights reserved."
__license__ = "Non-Commercial, End-User Software License Agreement, see LICENSE.txt file"
__version__ = "0.3.0"

def load_dbenv(process=None,profile=None):
    """
    Load the database environment (Django) and perform some checks
    """
<<<<<<< HEAD
    _load_dbenv_noschemacheck(process,profile)
=======
    _load_dbenv_noschemacheck()
>>>>>>> bc4392ea
    # Check schema version and the existence of the needed tables
    check_schema_version()


<<<<<<< HEAD
def _load_dbenv_noschemacheck(process,profile=None):
    """
    Load the database environment (Django) WITHOUT CHECKING THE SCHEMA VERSION.
    
    :param process: ...
    
=======
def _load_dbenv_noschemacheck():
    """
    Load the database environment (Django) WITHOUT CHECKING THE SCHEMA VERSION.
    
>>>>>>> bc4392ea
    This should ONLY be used internally, inside load_dbenv, and for schema 
    migrations. DO NOT USE OTHERWISE!
    """
    import os
<<<<<<< HEAD
    import django
    from aiida.common.setup import get_default_profile,DEFAULT_PROCESS
    from aiida.djsite.settings import settings_profile
    
    if profile is not None and process is not None:
        raise TypeError("You have to pass either process or profile to "
                         "load_dbenv_noschemacheck")
    if profile is not None:
        settings_profile.AIIDADB_PROFILE = profile
        settings_profile.CURRENT_AIIDADB_PROCESS = None
    else:
        actual_process = process if process is not None else DEFAULT_PROCESS
        settings_profile.AIIDADB_PROFILE = get_default_profile(actual_process)
        settings_profile.CURRENT_AIIDADB_PROCESS = actual_process
        
    os.environ['DJANGO_SETTINGS_MODULE'] = 'aiida.djsite.settings.settings'
    django.setup()
    
=======
    os.environ['DJANGO_SETTINGS_MODULE'] = 'aiida.djsite.settings.settings'
    

>>>>>>> bc4392ea
class DBLogHandler(logging.Handler):
    def emit(self, record):
        from django.core.exceptions import ImproperlyConfigured 
        try:
            from aiida.djsite.db.models import DbLog
            
            DbLog.add_from_logrecord(record)
            
        except ImproperlyConfigured:
            # Probably, the logger was called without the
            # Django settings module loaded. Then,
            # This ignore should be a no-op.
            pass
        except Exception:
            # To avoid loops with the error handler, I just print.
            # Hopefully, though, this should not happen!
            import traceback
            traceback.print_exc() 

def get_dblogger_extra(obj):
    """
    Given an object (Node, Calculation, ...) return a dictionary to be passed
    as extra to the aiidalogger in order to store the exception also in the DB.
    If no such extra is passed, the exception is only logged on file.
    """
    from aiida.orm import Node
    
    if isinstance(obj, Node):
        if obj._plugin_type_string:
            objname = "node." + obj._plugin_type_string
        else:
            objname = "node"
    else:
        objname = obj.__class__.__module__ + "." + obj.__class__.__name__
    objpk = obj.pk
    return {'objpk': objpk, 'objname': objname}

def get_log_messages(obj):
    from aiida.djsite.db.models import DbLog
    import json
    
    extra = get_dblogger_extra(obj)
    # convert to list, too
    log_messages = list(DbLog.objects.filter(**extra).order_by('time').values(
        'loggername', 'levelname', 'message', 'metadata', 'time'))

    #  deserialize metadata
    for log in log_messages:
        log.update({'metadata': json.loads(log['metadata'])})

    return log_messages

def get_configured_user_email():
    """
    Return the email (that is used as the username) configured during the 
    first verdi install.
    """
    from aiida.common.exceptions import ConfigurationError
    from aiida.common.setup import get_profile_config, DEFAULT_USER_CONFIG_FIELD
    from aiida.djsite.settings import settings_profile 
    
    try:
        profile_conf = get_profile_config(settings_profile.AIIDADB_PROFILE)
        email = profile_conf[DEFAULT_USER_CONFIG_FIELD]
    # I do not catch the error in case of missing configuration, because
    # it is already a ConfigurationError
    except KeyError:
        raise ConfigurationError("No 'default_user' key found in the "
            "AiiDA configuration file".format(DEFAULT_USER_CONFIG_FIELD))
    return email

def get_daemon_user():
    """
    Return the username (email) of the user that should run the daemon,
    or the default AiiDA user in case no explicit configuration is found
    in the DbSetting table.
    """
    from aiida.common.globalsettings import get_global_setting
    from aiida.common.setup import DEFAULT_AIIDA_USER
    
    try: 
        return get_global_setting('daemon|user')
    except KeyError:
        return DEFAULT_AIIDA_USER

def set_daemon_user(user_email):
    """
    Set the username (email) of the user that is allowed to run the daemon.
    """
    from aiida.common.globalsettings import set_global_setting
    
    set_global_setting('daemon|user', user_email,
                       description="The only user that is allowed to run the "
                                    "AiiDA daemon on this DB instance")

_aiida_autouser_cache = None
    
def get_automatic_user():
    """
    Return the default user for this installation of AiiDA.
    """
    global _aiida_autouser_cache
    
    if _aiida_autouser_cache is not None:
        return _aiida_autouser_cache

    from django.core.exceptions import ObjectDoesNotExist
    from aiida.djsite.db.models import DbUser
    from aiida.common.exceptions import ConfigurationError

    email = get_configured_user_email()
        
    try:
        _aiida_autouser_cache = DbUser.objects.get(email=email)
        return _aiida_autouser_cache
    except ObjectDoesNotExist:
        raise ConfigurationError("No aiida user with email {}".format(
                email))

def long_field_length():
    """
    Return the length of "long" fields.
    This is used, for instance, for the 'key' field of attributes.
    This returns 1024 typically, but it returns 255 if the backend is mysql.
    
    :note: Call this function only AFTER having called load_dbenv!
    """
    # One should not load directly settings because there are checks inside 
    # for the current profile. However, this function is going to be called
    # only after having loaded load_dbenv, so there should be no problem
    from aiida.djsite.settings import settings
    if 'mysql' in settings.DATABASES['default']['ENGINE']:
        return 255
    else:
        return 1024

def get_db_schema_version():
    """
    Get the current schema version stored in the DB. Return None if
    it is not stored.
    """
    from aiida.common.globalsettings import get_global_setting
    
    try:
        return get_global_setting('db|schemaversion')
    except KeyError:
        return None

def set_db_schema_version(version):
    """
    Set the schema version stored in the DB. Use only if you know what
    you are doing.
    """
    from aiida.common.globalsettings import set_global_setting
    
    return set_global_setting('db|schemaversion', version, description=
                              "The version of the schema used in this "
                              "database.")

def check_schema_version():
    """
    Check if the version stored in the database is the same of the version
    of the code.
    
    :note: if the DbSetting table does not exist, this function does not
      fail. The reason is to avoid to have problems before running the first
      migrate call.
      
    :note: if no version is found, the version is set to the version of the
      code. This is useful to have the code automatically set the DB version
      at the first code execution.
    
    :raise ConfigurationError: if the two schema versions do not match.
      Otherwise, just return.
    """
    import aiida.djsite.db.models
    from django.db import connection
    from aiida.common.exceptions import ConfigurationError

    # Do not do anything if the table does not exist yet
    if 'db_dbsetting' not in connection.introspection.table_names():
        return
    
    code_schema_version = aiida.djsite.db.models.SCHEMA_VERSION
    db_schema_version = get_db_schema_version()
    
    if db_schema_version is None:
        # No code schema defined yet, I set it to the code version
        set_db_schema_version(code_schema_version)
        db_schema_version = get_db_schema_version()
    
    if code_schema_version != db_schema_version:
        raise ConfigurationError("The code schema version is {}, but the "
            "version stored in the database (DbSetting "
            "table) is {}, I stop [migrate using tools in "
            "aiida/djsite/aiida_migrations]".format(
                                    code_schema_version, db_schema_version))
    
    <|MERGE_RESOLUTION|>--- conflicted
+++ resolved
@@ -9,33 +9,21 @@
     """
     Load the database environment (Django) and perform some checks
     """
-<<<<<<< HEAD
     _load_dbenv_noschemacheck(process,profile)
-=======
-    _load_dbenv_noschemacheck()
->>>>>>> bc4392ea
     # Check schema version and the existence of the needed tables
     check_schema_version()
 
 
-<<<<<<< HEAD
 def _load_dbenv_noschemacheck(process,profile=None):
     """
     Load the database environment (Django) WITHOUT CHECKING THE SCHEMA VERSION.
     
     :param process: ...
     
-=======
-def _load_dbenv_noschemacheck():
-    """
-    Load the database environment (Django) WITHOUT CHECKING THE SCHEMA VERSION.
-    
->>>>>>> bc4392ea
     This should ONLY be used internally, inside load_dbenv, and for schema 
     migrations. DO NOT USE OTHERWISE!
     """
     import os
-<<<<<<< HEAD
     import django
     from aiida.common.setup import get_default_profile,DEFAULT_PROCESS
     from aiida.djsite.settings import settings_profile
@@ -54,11 +42,6 @@
     os.environ['DJANGO_SETTINGS_MODULE'] = 'aiida.djsite.settings.settings'
     django.setup()
     
-=======
-    os.environ['DJANGO_SETTINGS_MODULE'] = 'aiida.djsite.settings.settings'
-    
-
->>>>>>> bc4392ea
 class DBLogHandler(logging.Handler):
     def emit(self, record):
         from django.core.exceptions import ImproperlyConfigured 
@@ -256,5 +239,4 @@
             "table) is {}, I stop [migrate using tools in "
             "aiida/djsite/aiida_migrations]".format(
                                     code_schema_version, db_schema_version))
-    
     