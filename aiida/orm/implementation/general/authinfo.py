--- conflicted
+++ resolved
@@ -117,13 +117,7 @@
 
     @property
     def user(self):
-<<<<<<< HEAD
-        # TODO: @mu FIX THIS!
-        from aiida.orm.user import AbstractUser
-        return AbstractUser.get(email=self.dbauthinfo.aiidauser.email)
-=======
         return self._backend.users._from_dbmodel(self.dbauthinfo.aiidauser)
->>>>>>> f0e2b614
 
     @abstractproperty
     def to_be_stored(self):
