# -*- coding: utf-8 -*-
###########################################################################
# Copyright (c), The AiiDA team. All rights reserved.                     #
# This file is part of the AiiDA code.                                    #
#                                                                         #
# The code is hosted on GitHub at https://github.com/aiidateam/aiida_core #
# For further information on the license, see the LICENSE.txt file        #
# For further information please visit http://www.aiida.net               #
###########################################################################

from aiida.orm.implementation.calculation import Calculation
from aiida.common.exceptions import InvalidOperation
from aiida.common.lang import override
from aiida.common.links import LinkType
# TODO: Replace with local process state (i.e. in AiiDA)
from plum import ProcessState


class WorkCalculation(Calculation):
    """
    Used to represent a calculation generated by a :class:`aiida.work.Process`
    from the workflow system.
    """
    PROCESS_STATE_KEY = 'process_state'
    FINISHED_KEY = '_finished'
    FAILED_KEY = '_failed'
    ABORTED_KEY = '_aborted'
    DO_ABORT_KEY = '_do_abort'

    @override
    def has_finished(self):
        return self.has_finished_ok() or self.has_failed() or self.has_aborted()

    @override
    def has_finished_ok(self):
        """
        Returns True if the work calculation finished normally, False otherwise
        (could be that it's still running)

        :return: True if finished successfully, False otherwise.
        :rtype: bool
        """
        return self.get_attr(self.PROCESS_STATE_KEY) == ProcessState.FINISHED.value

    @override
    def has_failed(self):
        """
        Returns True if the work calculation failed because of an exception,
        False otherwise

        :return: True if the calculation has failed, False otherwise.
        :rtype: bool
        """
        return self.get_attr(self.PROCESS_STATE_KEY) == ProcessState.FAILED.value

    def has_aborted(self):
        """
        Returns True if the work calculation was killed and is

        :return: True if the calculation was killed, False otherwise.
        :rtype: bool
        """
        return self.get_attr(self.PROCESS_STATE_KEY) == ProcessState.CANCELLED.value

    def kill(self):
        """
        Kill a WorkCalculation and all its children.
        """
        from aiida.orm.calculation.job import JobCalculation
        from aiida.common.exceptions import InvalidOperation

        if not self.is_sealed:
            self._set_attr(self.DO_ABORT_KEY, 'killed by user')

        for child in self.get_outputs(link_type=LinkType.CALL):
            try:
                child.kill()
<<<<<<< HEAD
            except InvalidOperation:
                pass
=======
            except InvalidOperation as e:
                if isinstance(child, JobCalculation):
                    # Cannot kill calculations that are already killed: skip and go to the next step
                    pass
                else:
                    raise    
>>>>>>> b28924ab
<|MERGE_RESOLUTION|>--- conflicted
+++ resolved
@@ -75,14 +75,9 @@
         for child in self.get_outputs(link_type=LinkType.CALL):
             try:
                 child.kill()
-<<<<<<< HEAD
-            except InvalidOperation:
-                pass
-=======
             except InvalidOperation as e:
                 if isinstance(child, JobCalculation):
                     # Cannot kill calculations that are already killed: skip and go to the next step
                     pass
                 else:
-                    raise    
->>>>>>> b28924ab
+                    raise