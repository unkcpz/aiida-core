# -*- coding: utf-8 -*-
"""
This module defines the classes for structures and all related
functions to operate on them.
"""

from aiida.orm import Data
from aiida.common.utils import classproperty, xyz_parser_iterator
from aiida.orm.calculation.inline import optional_inline
import itertools
import copy

# Threshold used to check if the mass of two different Site objects is the same.

__copyright__ = u"Copyright (c), This file is part of the AiiDA platform. For further information please visit http://www.aiida.net/.. All rights reserved."
__license__ = "MIT license, see LICENSE.txt file"
__version__ = "0.6.0"
__authors__ = "The AiiDA team."

_mass_threshold = 1.e-3
# Threshold to check if the sum is one or not
_sum_threshold = 1.e-6
# Threshold used to check if the cell volume is not zero.
_volume_threshold = 1.e-6

# Element table
from aiida.common.constants import elements

_valid_symbols = tuple(i['symbol'] for i in elements.values())
_atomic_masses = {el['symbol']: el['mass'] for el in elements.values()}
_atomic_numbers = {data['symbol']: num for num, data in elements.iteritems()}


def _get_valid_cell(inputcell):
    """
    Return the cell in a valid format from a generic input.

    :raise ValueError: whenever the format is not valid.
    """
    try:
        the_cell = tuple(tuple(float(c) for c in i) for i in inputcell)
        if len(the_cell) != 3:
            raise ValueError
        if any(len(i) != 3 for i in the_cell):
            raise ValueError
    except (IndexError, ValueError, TypeError):
        raise ValueError("Cell must be a list of three vectors, each "
                         "defined as a list of three coordinates.")

    if abs(calc_cell_volume(the_cell)) < _volume_threshold:
        raise ValueError("The cell volume is zero. Invalid cell.")

    return the_cell


def get_valid_pbc(inputpbc):
    """
    Return a list of three booleans for the periodic boundary conditions,
    in a valid format from a generic input.

    :raise ValueError: if the format is not valid.
    """
    if isinstance(inputpbc, bool):
        the_pbc = (inputpbc, inputpbc, inputpbc)
    elif (hasattr(inputpbc, '__iter__')):
        # To manage numpy lists of bools, whose elements are of type numpy.bool_
        # and for which isinstance(i,bool) return False...
        if hasattr(inputpbc, 'tolist'):
            the_value = inputpbc.tolist()
        else:
            the_value = inputpbc
        if all(isinstance(i, bool) for i in the_value):
            if len(the_value) == 3:
                the_pbc = tuple(i for i in the_value)
            elif len(the_value) == 1:
                the_pbc = (the_value[0], the_value[0], the_value[0])
            else:
                raise ValueError("pbc length must be either one or three.")
        else:
            raise ValueError("pbc elements are not booleans.")
    else:
        raise ValueError("pbc must be a boolean or a list of three "
                         "booleans.", inputpbc)

    return the_pbc


def has_ase():
    """
    :return: True if the ase module can be imported, False otherwise.
    """
    try:
        import ase
    except ImportError:
        return False
    return True


def has_pymatgen():
    """
    :return: True if the pymatgen module can be imported, False otherwise.
    """
    try:
        import pymatgen
    except ImportError:
        return False
    return True


def get_pymatgen_version():
    """
    :return: string with pymatgen version, None if can not import.
    """
    if not has_pymatgen():
        return None
    import pymatgen
    return pymatgen.__version__


def has_pyspglib():
    """
    :return: True if the pyspglib module can be imported, False otherwise.
    """
    try:
        import pyspglib
    except ImportError:
        return False
    return True


def calc_cell_volume(cell):
    """
    Calculates the volume of a cell given the three lattice vectors.

    It is calculated as cell[0] . (cell[1] x cell[2]), where . represents
    a dot product and x a cross product.

    :param cell: the cell vectors; the must be a 3x3 list of lists of floats,
            no other checks are done.

    :returns: the cell volume.
    """
    # returns the volume of the primitive cell: |a1.(a2xa3)|
    a1 = cell[0]
    a2 = cell[1]
    a3 = cell[2]
    a_mid_0 = a2[1] * a3[2] - a2[2] * a3[1]
    a_mid_1 = a2[2] * a3[0] - a2[0] * a3[2]
    a_mid_2 = a2[0] * a3[1] - a2[1] * a3[0]
    return abs(a1[0] * a_mid_0 + a1[1] * a_mid_1 + a1[2] * a_mid_2)


def _create_symbols_tuple(symbols):
    """
    Returns a tuple with the symbols provided. If a string is provided,
    this is converted to a tuple with one single element.
    """
    if isinstance(symbols, basestring):
        symbols_list = (symbols,)
    else:
        symbols_list = tuple(symbols)
    return symbols_list


def _create_weights_tuple(weights):
    """
    Returns a tuple with the weights provided. If a number is provided,
    this is converted to a tuple with one single element.
    If None is provided, this is converted to the tuple (1.,)
    """
    import numbers

    if weights is None:
        weights_tuple = (1.,)
    elif isinstance(weights, numbers.Number):
        weights_tuple = (weights,)
    else:
        weights_tuple = tuple(float(i) for i in weights)
    return weights_tuple


def validate_weights_tuple(weights_tuple, threshold):
    """
    Validates the weight of the atomic kinds.

    :raise: ValueError if the weights_tuple is not valid.

    :param weights_tuple: the tuple to validate. It must be a
            a tuple of floats (as created by :func:_create_weights_tuple).
    :param threshold: a float number used as a threshold to check that the sum
            of the weights is <= 1.

    If the sum is less than one, it means that there are vacancies.
    Each element of the list must be >= 0, and the sum must be <= 1.
    """
    w_sum = sum(weights_tuple)
    if (any(i < 0. for i in weights_tuple) or
            (w_sum - 1. > threshold)):
        raise ValueError("The weight list is not valid (each element "
                         "must be positive, and the sum must be <= 1).")


def is_valid_symbol(symbol):
    """
    Validates the chemical symbol name.

    :return: True if the symbol is a valid chemical symbol (with correct
        capitalization), False otherwise.

    Recognized symbols are for elements from hydrogen (Z=1) to lawrencium
    (Z=103).
    """
    return symbol in _valid_symbols


def validate_symbols_tuple(symbols_tuple):
    """
    Used to validate whether the chemical species are valid.

    :param symbols_tuple: a tuple (or list) with the chemical symbols name.
    :raises: ValueError if any symbol in the tuple is not a valid chemical
        symbols (with correct capitalization).

    Refer also to the documentation of :func:is_valid_symbol
    """
    if len(symbols_tuple) == 0:
        valid = False
    else:
        valid = all(is_valid_symbol(sym) for sym in symbols_tuple)
    if not valid:
        raise ValueError("At least one element of the symbol list has "
                         "not been recognized.")


def is_ase_atoms(ase_atoms):
    """
    Check if the ase_atoms parameter is actually a ase.Atoms object.

    :param ase_atoms: an object, expected to be an ase.Atoms.
    :return: a boolean.

    Requires the ability to import ase, by doing 'import ase'.
    """
    # TODO: Check if we want to try to import ase and do something
    # reasonable depending on whether ase is there or not.
    import ase

    return isinstance(ase_atoms, ase.Atoms)


def group_symbols(_list):
    """
    Group a list of symbols to a list containing the number of consecutive
    identical symbols, and the symbol itself.

    Examples:

    * ``['Ba','Ti','O','O','O','Ba']`` will return
      ``[[1,'Ba'],[1,'Ti'],[3,'O'],[1,'Ba']]``

    * ``[ [ [1,'Ba'],[1,'Ti'] ],[ [1,'Ba'],[1,'Ti'] ] ]`` will return
      ``[[2, [ [1, 'Ba'], [1, 'Ti'] ] ]]``

    :param _list: a list of elements representing a chemical formula
    :return: a list of length-2 lists of the form [ multiplicity , element ]
    """

    the_list = copy.deepcopy(_list)
    the_list.reverse()
    grouped_list = [[1, the_list.pop()]]
    while the_list:
        elem = the_list.pop()
        if elem == grouped_list[-1][1]:
            # same symbol is repeated
            grouped_list[-1][0] += 1
        else:
            grouped_list.append([1, elem])

    return grouped_list


def get_formula_from_symbol_list(_list, separator=""):
    """
    Return a string with the formula obtained from the list of symbols.
    Examples:
    * ``[[1,'Ba'],[1,'Ti'],[3,'O']]`` will return ``'BaTiO3'``
    * ``[[2, [ [1, 'Ba'], [1, 'Ti'] ] ]]`` will return ``'(BaTi)2'``

    :param _list: a list of symbols and multiplicities as obtained from
        the function group_symbols
    :param separator: a string used to concatenate symbols. Default empty.

    :return: a string
    """

    list_str = []
    for elem in _list:
        if elem[0] == 1:
            multiplicity_str = ''
        else:
            multiplicity_str = str(elem[0])

        if isinstance(elem[1], basestring):
            list_str.append("{}{}".format(elem[1], multiplicity_str))
        elif elem[0] > 1:
            list_str.append(
                "({}){}".format(get_formula_from_symbol_list(elem[1],
                                                             separator=separator),
                                multiplicity_str))
        else:
            list_str.append("{}{}".format(get_formula_from_symbol_list(elem[1],
                                                                       separator=separator),
                                          multiplicity_str))

    return separator.join(list_str)


def get_formula_group(symbol_list, separator=""):
    """
    Return a string with the chemical formula from a list of chemical symbols.
    The formula is written in a compact" way, i.e. trying to group as much as
    possible parts of the formula.

    .. note:: it works for instance very well if structure was obtained
        from an ASE supercell.

    Example of result:
    ``['Ba', 'Ti', 'O', 'O', 'O', 'Ba', 'Ti', 'O', 'O', 'O',
    'Ba', 'Ti', 'Ti', 'O', 'O', 'O']`` will return ``'(BaTiO3)2BaTi2O3'``.

    :param symbol_list: list of symbols
        (e.g. ['Ba','Ti','O','O','O'])
    :param separator: a string used to concatenate symbols. Default empty.
    :returns: a string with the chemical formula for the given structure.
    """

    def group_together(_list, group_size, offset):
        """
        :param _list: a list
        :param group_size: size of the groups
        :param offset: beginning grouping after offset elements
        :return : a list of lists made of groups of size group_size
            obtained by grouping list elements together
            The first elements (up to _list[offset-1]) are not grouped
        example:
            ``group_together(['O','Ba','Ti','Ba','Ti'],2,1) =
                ['O',['Ba','Ti'],['Ba','Ti']]``
        """

        the_list = copy.deepcopy(_list)
        the_list.reverse()
        grouped_list = []
        for i in range(offset):
            grouped_list.append([the_list.pop()])

        while the_list:
            l = []
            for i in range(group_size):
                if the_list:
                    l.append(the_list.pop())
            grouped_list.append(l)

        return grouped_list

    def cleanout_symbol_list(_list):
        """
        :param _list: a list of groups of symbols and multiplicities
        :return : a list where all groups with multiplicity 1 have
            been reduced to minimum
        example: ``[[1,[[1,'Ba']]]]`` will return ``[[1,'Ba']]``
        """
        the_list = []
        for elem in _list:
            if elem[0] == 1 and isinstance(elem[1], list):
                the_list.extend(elem[1])
            else:
                the_list.append(elem)

        return the_list

    def group_together_symbols(_list, group_size):
        """
        Successive application of group_together, group_symbols and
        cleanout_symbol_list, in order to group a symbol list, scanning all
        possible offsets, for a given group size
        :param _list: the symbol list (see function group_symbols)
        :param group_size: the size of the groups
        :return the_symbol_list: the new grouped symbol list
        :return has_grouped: True if we grouped something
        """
        the_symbol_list = copy.deepcopy(_list)
        has_grouped = False
        offset = 0
        while (not has_grouped) and (offset < group_size):
            grouped_list = group_together(the_symbol_list, group_size, offset)
            new_symbol_list = group_symbols(grouped_list)
            if (len(new_symbol_list) < len(grouped_list)):
                the_symbol_list = copy.deepcopy(new_symbol_list)
                the_symbol_list = cleanout_symbol_list(the_symbol_list)
                has_grouped = True
                # print get_formula_from_symbol_list(the_symbol_list)
            offset += 1

        return the_symbol_list, has_grouped

    def group_all_together_symbols(_list):
        """
        Successive application of the function group_together_symbols, to group
        a symbol list, scanning all possible offsets and group sizes
        :param _list: the symbol list (see function group_symbols)
        :return: the new grouped symbol list
        """
        has_finished = False
        group_size = 2
        n = len(_list)
        the_symbol_list = copy.deepcopy(_list)

        while (not has_finished) and (group_size <= n / 2):
            # try to group as much as possible by groups of size group_size
            the_symbol_list, has_grouped = group_together_symbols(
                the_symbol_list,
                group_size)
            has_finished = has_grouped
            group_size += 1
            # stop as soon as we managed to group something
            # or when the group_size is too big to get anything

        return the_symbol_list

    # initial grouping of the chemical symbols
    old_symbol_list = [-1]
    new_symbol_list = group_symbols(symbol_list)

    # successively apply the grouping procedure until the symbol list does not
    # change anymore
    while new_symbol_list != old_symbol_list:
        old_symbol_list = copy.deepcopy(new_symbol_list)
        new_symbol_list = group_all_together_symbols(old_symbol_list)

    return get_formula_from_symbol_list(new_symbol_list, separator=separator)


def get_formula(symbol_list, mode='hill', separator=""):
    """
    Return a string with the chemical formula.

    :param symbol_list: a list of symbols, e.g. ``['H','H','O']``
    :param mode: a string to specify how to generate the formula, can
        assume one of the following values:

        * 'hill' (default): count the number of atoms of each species,
          then use Hill notation, i.e. alphabetical order with C and H
          first if one or several C atom(s) is (are) present, e.g.
          ``['C','H','H','H','O','C','H','H','H']`` will return ``'C2H6O'``
          ``['S','O','O','H','O','H','O']``  will return ``'H2O4S'``
          From E. A. Hill, J. Am. Chem. Soc., 22 (8), pp 478–494 (1900)

        * 'hill_compact': same as hill but the number of atoms for each
          species is divided by the greatest common divisor of all of them, e.g.
          ``['C','H','H','H','O','C','H','H','H','O','O','O']``
          will return ``'CH3O2'``

        * 'reduce': group repeated symbols e.g.
          ``['Ba', 'Ti', 'O', 'O', 'O', 'Ba', 'Ti', 'O', 'O', 'O',
          'Ba', 'Ti', 'Ti', 'O', 'O', 'O']`` will return ``'BaTiO3BaTiO3BaTi2O3'``

        * 'group': will try to group as much as possible parts of the formula
          e.g.
          ``['Ba', 'Ti', 'O', 'O', 'O', 'Ba', 'Ti', 'O', 'O', 'O',
          'Ba', 'Ti', 'Ti', 'O', 'O', 'O']`` will return ``'(BaTiO3)2BaTi2O3'``

        * 'count': same as hill (i.e. one just counts the number
          of atoms of each species) without the re-ordering (take the
          order of the atomic sites), e.g.
          ``['Ba', 'Ti', 'O', 'O', 'O','Ba', 'Ti', 'O', 'O', 'O']``
          will return ``'Ba2Ti2O6'``

        * 'count_compact': same as count but the number of atoms
          for each species is divided by the greatest common divisor of
          all of them, e.g.
          ``['Ba', 'Ti', 'O', 'O', 'O','Ba', 'Ti', 'O', 'O', 'O']``
          will return ``'BaTiO3'``

    :param separator: a string used to concatenate symbols. Default empty.

    :return: a string with the formula

    .. note:: in modes reduce, group, count and count_compact, the
        initial order in which the atoms were appended by the user is
        used to group and/or order the symbols in the formula
    """

    if mode == 'group':
        return get_formula_group(symbol_list, separator=separator)

    # for hill and count cases, simply count the occurences of each
    # chemical symbol (with some re-ordering in hill)
    elif mode in ['hill', 'hill_compact']:
        symbol_set = set(symbol_list)
        first_symbols = []
        if 'C' in symbol_set:
            # remove C (and H if present) from list and put them at the
            # beginning
            symbol_set.remove('C')
            first_symbols.append('C')
            if 'H' in symbol_set:
                symbol_set.remove('H')
                first_symbols.append('H')
        ordered_symbol_set = first_symbols + list(sorted(symbol_set))
        the_symbol_list = [[symbol_list.count(elem), elem]
                           for elem in ordered_symbol_set]

    elif mode in ['count', 'count_compact']:
        ordered_symbol_indexes = sorted([symbol_list.index(elem)
                                         for elem in set(symbol_list)])
        ordered_symbol_set = [symbol_list[i] for i in ordered_symbol_indexes]
        the_symbol_list = [[symbol_list.count(elem), elem]
                           for elem in ordered_symbol_set]

    elif mode == 'reduce':
        the_symbol_list = group_symbols(symbol_list)

    else:
        raise ValueError('Mode should be hill, hill_compact, group, '
                         'reduce, count or count_compact')

    if mode in ['hill_compact', 'count_compact']:

        def gcd_list(int_list):
            """
            Recursive function to get the greatest common divisor of
            a list of integers
            """
            from fractions import gcd
            if len(int_list) == 1:
                return int_list[0]
            elif len(int_list) == 2:
                return gcd(int_list[0], int_list[1])
            else:
                the_int_list = int_list[2:]
                the_int_list.append(gcd(int_list[0], int_list[1]))
                return gcd_list(the_int_list)

        the_gcd = gcd_list([e[0] for e in the_symbol_list])
        the_symbol_list = [[e[0] / the_gcd, e[1]] for e in the_symbol_list]

    return get_formula_from_symbol_list(the_symbol_list, separator=separator)


def get_symbols_string(symbols, weights):
    """
    Return a string that tries to match as good as possible the symbols
    and weights. If there is only one symbol (no alloy) with 100%
    occupancy, just returns the symbol name. Otherwise, groups the full
    string in curly brackets, and try to write also the composition
    (with 2 precision only).
    If (sum of weights<1), we indicate it with the X symbol followed
    by 1-sum(weights) (still with 2 digits precision, so it can be 0.00)

    :param symbols: the symbols as obtained from <kind>._symbols
    :param weights: the weights as obtained from <kind>._weights

    .. note:: Note the difference with respect to the symbols and the
        symbol properties!
    """
    if len(symbols) == 1 and weights[0] == 1.:
        return symbols[0]
    else:
        pieces = []
        for s, w in zip(symbols, weights):
            pieces.append("{}{:4.2f}".format(s, w))
        if has_vacancies(weights):
            pieces.append('X{:4.2f}'.format(1. - sum(weights)))
        return "{{{}}}".format("".join(sorted(pieces)))


def has_vacancies(weights):
    """
    Returns True if the sum of the weights is less than one.
    It uses the internal variable _sum_threshold as a threshold.
    :param weights: the weights
    :return: a boolean
    """
    w_sum = sum(weights)
    return not (1. - w_sum < _sum_threshold)


def symop_ortho_from_fract(cell):
    """
    Creates a matrix for conversion from orthogonal to fractional
    coordinates.

    Taken from
    svn://www.crystallography.net/cod-tools/trunk/lib/perl5/Fractional.pm,
    revision 850.

    :param cell: array of cell parameters (three lengths and three angles)
    """
    import math
    import numpy

    a, b, c, alpha, beta, gamma = cell
    alpha, beta, gamma = map(lambda x: math.pi * x / 180,
                             alpha, beta, gamma)
    ca, cb, cg = map(math.cos, [alpha, beta, gamma])
    sg = math.sin(gamma)

    return numpy.array([
        [a, b * cg, c * cb],
        [0, b * sg, c * (ca - cb * cg) / sg],
        [0, 0,
         c * math.sqrt(sg * sg - ca * ca - cb * cb + 2 * ca * cb * cg) / sg]
    ])


def symop_fract_from_ortho(cell):
    """
    Creates a matrix for conversion from fractional to orthogonal
    coordinates.

    Taken from
    svn://www.crystallography.net/cod-tools/trunk/lib/perl5/Fractional.pm,
    revision 850.

    :param cell: array of cell parameters (three lengths and three angles)
    """
    import math
    import numpy

    a, b, c, alpha, beta, gamma = cell
    alpha, beta, gamma = map(lambda x: math.pi * x / 180,
                             [alpha, beta, gamma])
    ca, cb, cg = map(math.cos, [alpha, beta, gamma])
    sg = math.sin(gamma)
    ctg = cg / sg
    D = math.sqrt(sg * sg - cb * cb - ca * ca + 2 * ca * cb * cg)

    return numpy.array([
        [1.0 / a, -(1.0 / a) * ctg, (ca * cg - cb) / (a * D)],
        [0, 1.0 / (b * sg), -(ca - cb * cg) / (b * D * sg)],
        [0, 0, sg / (c * D)],
    ])


def ase_refine_cell(aseatoms, **kwargs):
    """
    Detect the symmetry of the structure, remove symmetric atoms and
    refine unit cell.

    :param aseatoms: an ase.atoms.Atoms instance
    :param symprec: symmetry precision, used by pyspglib
    :return newase: refined cell with reduced set of atoms
    :return symmetry: a dictionary describing the symmetry space group
    """
    from pyspglib.spglib import refine_cell, get_symmetry_dataset
    from ase.atoms import Atoms
    cell, positions, numbers = refine_cell(aseatoms, **kwargs)

    refined_atoms = Atoms(numbers, scaled_positions=positions, cell=cell,
                          pbc=True)

    sym_dataset = get_symmetry_dataset(refined_atoms, **kwargs)

    unique_numbers = []
    unique_positions = []

    for i in set(sym_dataset['equivalent_atoms']):
        unique_numbers.append(refined_atoms.numbers[i])
        unique_positions.append(refined_atoms.get_scaled_positions()[i])

    unique_atoms = Atoms(unique_numbers,
                         scaled_positions=unique_positions,
                         cell=cell, pbc=True)

    return unique_atoms, {'hm': sym_dataset['international'],
                          'hall': sym_dataset['hall'],
                          'tables': sym_dataset['number'],
                          'rotations': sym_dataset['rotations'],
                          'translations': sym_dataset['translations']}


@optional_inline
def _get_cif_ase_inline(struct=None, parameters=None):
    """
    Creates :py:class:`aiida.orm.data.cif.CifData` using ASE.

    .. note:: requires ASE module.
    """
    from aiida.orm.data.cif import CifData

    kwargs = {}
    if parameters is not None:
        kwargs = parameters.get_dict()
    cif = CifData(ase=struct.get_ase(**kwargs))
    formula = struct.get_formula(mode='hill', separator=' ')
    for i in cif.values.keys():
        cif.values[i]['_symmetry_space_group_name_H-M'] = 'P 1'
        cif.values[i]['_symmetry_space_group_name_Hall'] = 'P 1'
        cif.values[i]['_symmetry_Int_Tables_number'] = 1
        cif.values[i]['_cell_formula_units_Z'] = 1
        cif.values[i]['_chemical_formula_sum'] = formula
    return {'cif': cif}


class StructureData(Data):
    """
    This class contains the information about a given structure, i.e. a
    collection of sites together with a cell, the
    boundary conditions (whether they are periodic or not) and other
    related useful information.
    """
    _set_incompatibilities = [("ase", "cell"), ("ase", "pbc"),
                              ("ase", "pymatgen"), ("ase", "pymatgen_molecule"),
                              ("ase", "pymatgen_structure"),
                              ("cell", "pymatgen"),
                              ("cell", "pymatgen_molecule"),
                              ("cell", "pymatgen_structure"),
                              ("pbc", "pymatgen"), ("pbc", "pymatgen_molecule"),
                              ("pbc", "pymatgen_structure"),
                              ("pymatgen", "pymatgen_molecule"),
                              ("pymatgen", "pymatgen_structure"),
                              ("pymatgen_molecule", "pymatgen_structure")]

    @property
    def _set_defaults(self):
        parent_dict = super(StructureData, self)._set_defaults

        parent_dict.update({
            "pbc": [True, True, True],
            "cell": [[1., 0., 0.], [0., 1., 0.], [0., 0., 1.]]
        })

        return parent_dict

    def set_ase(self, aseatoms):
        """
        Load the structure from a ASE object
        """
        if is_ase_atoms(aseatoms):
            # Read the ase structure
            self.cell = aseatoms.cell
            self.pbc = aseatoms.pbc
            self.clear_kinds()  # This also calls clear_sites
            for atom in aseatoms:
                self.append_atom(ase=atom)
        else:
            raise TypeError("The value is not an ase.Atoms object")

    def set_pymatgen(self, obj, **kwargs):
        """
        Load the structure from a pymatgen object.

        .. note:: Requires the pymatgen module (version >= 3.0.13, usage
            of earlier versions may cause errors).
        """
        typestr = type(obj).__name__
        try:
            func = getattr(self, "set_pymatgen_{}".format(typestr.lower()))
        except AttributeError:
            raise AttributeError("Converter for '{}' to AiiDA structure "
                                 "does not exist".format(typestr))
        func(obj, **kwargs)

    def set_pymatgen_molecule(self, mol, margin=5):
        """
        Load the structure from a pymatgen Molecule object.

        :param margin: the margin to be added in all directions of the
            bounding box of the molecule.

        .. note:: Requires the pymatgen module (version >= 3.0.13, usage
            of earlier versions may cause errors).
        """
        box = [max([x.coords.tolist()[0] for x in mol.sites]) -
               min([x.coords.tolist()[0] for x in mol.sites]) + 2 * margin,
               max([x.coords.tolist()[1] for x in mol.sites]) -
               min([x.coords.tolist()[1] for x in mol.sites]) + 2 * margin,
               max([x.coords.tolist()[2] for x in mol.sites]) -
               min([x.coords.tolist()[2] for x in mol.sites]) + 2 * margin]
        self.set_pymatgen_structure(mol.get_boxed_structure(*box))
        self.pbc = [False, False, False]

    def set_pymatgen_structure(self, struct):
        """
        Load the structure from a pymatgen Structure object.

        .. note:: periodic boundary conditions are set to True in all
            three directions.
        .. note:: Requires the pymatgen module (version >= 3.0.13, usage
            of earlier versions may cause errors).
        """
        self.cell = struct.lattice.matrix.tolist()
        self.pbc = [True, True, True]
        self.clear_kinds()
        for site in struct.sites:
            self.append_atom(
                symbols=[x[0].symbol for x in site.species_and_occu.items()],
                weights=[x[1] for x in site.species_and_occu.items()],
                position=site.coords.tolist())

    def _validate(self):
        """
        Performs some standard validation tests.
        """

        from aiida.common.exceptions import ValidationError

        super(StructureData, self)._validate()

        try:
            _get_valid_cell(self.cell)
        except ValueError as e:
            raise ValidationError("Invalid cell: {}".format(e.message))

        try:
            get_valid_pbc(self.pbc)
        except ValueError as e:
            raise ValidationError(
                "Invalid periodic boundary conditions: {}".format(e.message))

        try:
            # This will try to create the kinds objects
            kinds = self.kinds
        except ValueError as e:
            raise ValidationError(
                "Unable to validate the kinds: {}".format(e.message))

        from collections import Counter

        counts = Counter([k.name for k in kinds])
        for c in counts:
            if counts[c] != 1:
                raise ValidationError("Kind with name '{}' appears {} times "
                                      "instead of only one".format(
                    c, counts[c]))

        try:
            # This will try to create the sites objects
            sites = self.sites
        except ValueError as e:
            raise ValidationError(
                "Unable to validate the sites: {}".format(e.message))

        for site in sites:
            if site.kind_name not in [k.name for k in kinds]:
                raise ValidationError(
                    "A site has kind {}, but no specie with that name exists"
                    "".format(site.kind_name))

        kinds_without_sites = (
            set(k.name for k in kinds) - set(s.kind_name for s in sites))
        if kinds_without_sites:
            raise ValidationError("The following kinds are defined, but there "
                                  "are no sites with that kind: {}".format(
                list(kinds_without_sites)))

    def _prepare_xsf(self):
        """
        Write the given structure to a string of format XSF (for XCrySDen).
        """
        if self.is_alloy() or self.has_vacancies():
            raise NotImplementedError("XSF for alloys or systems with "
                                      "vacancies not implemented.")

        sites = self.sites

        return_string = "CRYSTAL\nPRIMVEC 1\n"
        for cell_vector in self.cell:
            return_string += " ".join(["%18.10f" % i for i in cell_vector])
            return_string += "\n"
        return_string += "PRIMCOORD 1\n"
        return_string += "%d 1\n" % len(sites)
        for site in sites:
            # I checked above that it is not an alloy, therefore I take the
            # first symbol
            return_string += "%s " % _atomic_numbers[
                self.get_kind(site.kind_name).symbols[0]]
            return_string += "%18.10f %18.10f %18.10f\n" % tuple(site.position)
        return return_string

    def _prepare_cif(self):
        """
        Write the given structure to a string of format CIF.
        """
        from aiida.orm.data.cif import CifData

        cif = CifData(ase=self.get_ase())
        return cif._prepare_cif()

    def _prepare_tcod(self, **kwargs):
        """
        Write the given structure to a string of format TCOD CIF.
        """
        from aiida.tools.dbexporters.tcod import export_cif
        return export_cif(self, **kwargs)

    def _prepare_xyz(self):
        """
        Write the given structure to a string of format XYZ.
        """
        from ase.io import write
        import tempfile

        with tempfile.NamedTemporaryFile() as f:
            write(f.name, self.get_ase(), format="xyz")
            f.flush()
            return f.read()

    def _parse_xyz(self, inputstring):
        """
        Read the structure from a string of format XYZ.
        """

        # idiom to get to the last block
        atoms = None
        for _, _, atoms in xyz_parser_iterator(inputstring):
            pass

        if atoms is None:
            raise TypeError("The data does not contain any XYZ data")

        self.clear_kinds()

        for sym, position in atoms:
            self.append_atom(symbols=sym, position=position)

    def _adjust_default_cell(self, vacuum_factor=1.0, vacuum_addition=10.0,
                             pbc=(False, False, False)):
        """
        If the structure was imported from an xyz file, it lacks a defined cell,
        and the default cell is taken ([[1,0,0], [0,1,0], [0,0,1]]),
        leading to an unphysical definition of the structure.
        This method will adjust the cell
        """
        import numpy as np
        from ase.visualize import view
        from aiida.common.utils import get_extremas_from_positions

        # First, set PBC
        # All the checks are done in get_valid_pbc called by set_pbc, no need to check anything here
        self.set_pbc(pbc)

        # Calculating the minimal cell:
        positions = np.array([site.position for site in self.sites])
        position_min, position_max = get_extremas_from_positions(positions)

        # Translate the structure to the origin, such that the minimal values in each dimension
        # amount to (0,0,0)
        positions -= position_min
        for index, site in enumerate(self.get_attr('sites')):
            site['position'] = list(positions[index])

        # The orthorhombic cell that (just) accomodates the whole structure is now given by the
        # extremas of position in each dimension:
        minimal_orthorhombic_cell_dimensions = np.array(
            get_extremas_from_positions(positions)[1])
        minimal_orthorhombic_cell_dimensions = np.dot(vacuum_factor,
                                                      minimal_orthorhombic_cell_dimensions)
        minimal_orthorhombic_cell_dimensions += vacuum_addition

        # Transform the vector (a, b, c ) to [[a,0,0], [0,b,0], [0,0,c]]
        newcell = np.diag(minimal_orthorhombic_cell_dimensions)
        self.set_cell(newcell.tolist())

    def get_symbols_set(self):
        """
        Return a set containing the names of all elements involved in
        this structure (i.e., for it joins the list of symbols for each
        kind k in the structure).

        :returns: a set of strings of element names.
        """
        return set(itertools.chain.from_iterable(
            kind.symbols for kind in self.kinds))

    def get_formula(self, mode='hill', separator=""):
        """
        Return a string with the chemical formula.

        :param mode: a string to specify how to generate the formula, can
            assume one of the following values:

            * 'hill' (default): count the number of atoms of each species,
              then use Hill notation, i.e. alphabetical order with C and H
              first if one or several C atom(s) is (are) present, e.g.
              ``['C','H','H','H','O','C','H','H','H']`` will return ``'C2H6O'``
              ``['S','O','O','H','O','H','O']``  will return ``'H2O4S'``
              From E. A. Hill, J. Am. Chem. Soc., 22 (8), pp 478–494 (1900)

            * 'hill_compact': same as hill but the number of atoms for each
              species is divided by the greatest common divisor of all of them, e.g.
              ``['C','H','H','H','O','C','H','H','H','O','O','O']``
              will return ``'CH3O2'``

            * 'reduce': group repeated symbols e.g.
              ``['Ba', 'Ti', 'O', 'O', 'O', 'Ba', 'Ti', 'O', 'O', 'O',
              'Ba', 'Ti', 'Ti', 'O', 'O', 'O']`` will return ``'BaTiO3BaTiO3BaTi2O3'``

            * 'group': will try to group as much as possible parts of the formula
              e.g.
              ``['Ba', 'Ti', 'O', 'O', 'O', 'Ba', 'Ti', 'O', 'O', 'O',
              'Ba', 'Ti', 'Ti', 'O', 'O', 'O']`` will return ``'(BaTiO3)2BaTi2O3'``

            * 'count': same as hill (i.e. one just counts the number
              of atoms of each species) without the re-ordering (take the
              order of the atomic sites), e.g.
              ``['Ba', 'Ti', 'O', 'O', 'O','Ba', 'Ti', 'O', 'O', 'O']``
              will return ``'Ba2Ti2O6'``

            * 'count_compact': same as count but the number of atoms
              for each species is divided by the greatest common divisor of
              all of them, e.g.
              ``['Ba', 'Ti', 'O', 'O', 'O','Ba', 'Ti', 'O', 'O', 'O']``
              will return ``'BaTiO3'``

        :param separator: a string used to concatenate symbols. Default empty.

        :return: a string with the formula

        .. note:: in modes reduce, group, count and count_compact, the
            initial order in which the atoms were appended by the user is
            used to group and/or order the symbols in the formula
        """

        symbol_list = [self.get_kind(s.kind_name).get_symbols_string()
                       for s in self.sites]

        return get_formula(symbol_list, mode=mode, separator=separator)

    def get_site_kindnames(self):
        """
        Return a list with length equal to the number of sites of this structure,
        where each element of the list is the kind name of the corresponding site.

        .. note:: This is NOT necessarily a list of chemical symbols! Use
            ``[ self.get_kind(s.kind_name).get_symbols_string() for s in self.sites]``
            for chemical symbols

        :return: a list of strings
        """
        return [this_site.kind_name for this_site in self.sites]

<<<<<<< HEAD

=======
>>>>>>> 1be91a70
    def get_composition(self):
        """
        Returns the chemical composition of this structure as a dictionary,
        where each key is the kind symbol (e.g. H, Li, Ba),
        and each value is the number of occurences of that element in this
        structure. For BaZrO3 it would return {'Ba':1, 'Zr':1, 'O':3}.
        No reduction with smallest common divisor!

        :returns: a dictionary with the composition
        """
        symbols_list = [self.get_kind(s.kind_name).get_symbols_string()
<<<<<<< HEAD
                       for s in self.sites]
        composition = {
                symbol: symbols_list.count(symbol)
                for symbol
                in set(symbols_list)
            }
        return composition


=======
                        for s in self.sites]
        composition = {
            symbol: symbols_list.count(symbol)
            for symbol
            in set(symbols_list)
            }
        return composition

>>>>>>> 1be91a70
    def get_ase(self):
        """
        Get the ASE object.
        Requires to be able to import ase.

        :return: an ASE object corresponding to this
          :py:class:`StructureData <aiida.orm.data.structure.StructureData>`
          object.

        .. note:: If any site is an alloy or has vacancies, a ValueError
            is raised (from the site.get_ase() routine).
        """
        return self._get_object_ase()

    def get_pymatgen(self):
        """
        Get pymatgen object. Returns Structure for structures with
        periodic boundary conditions (in three dimensions) and Molecule
        otherwise.

        .. note:: Requires the pymatgen module (version >= 3.0.13, usage
            of earlier versions may cause errors).
        """
        return self._get_object_pymatgen()

    def get_pymatgen_structure(self):
        """
        Get the pymatgen Structure object.

        .. note:: Requires the pymatgen module (version >= 3.0.13, usage
            of earlier versions may cause errors).

        :return: a pymatgen Structure object corresponding to this
          :py:class:`StructureData <aiida.orm.data.structure.StructureData>`
          object.
        :raise ValueError: if periodic boundary conditions do not hold
          in at least one dimension of real space.
        """
        return self._get_object_pymatgen_structure()

    def get_pymatgen_molecule(self):
        """
        Get the pymatgen Molecule object.

        .. note:: Requires the pymatgen module (version >= 3.0.13, usage
            of earlier versions may cause errors).

        :return: a pymatgen Molecule object corresponding to this
          :py:class:`StructureData <aiida.orm.data.structure.StructureData>`
          object.
        """
        return self._get_object_pymatgen_molecule()

    def append_kind(self, kind):
        """
        Append a kind to the
        :py:class:`StructureData <aiida.orm.data.structure.StructureData>`.
        It makes a copy of the kind.

        :param kind: the site to append, must be a Kind object.
        """
        from aiida.common.exceptions import ModificationNotAllowed

        if self.is_stored:
            raise ModificationNotAllowed(
                "The StructureData object cannot be modified, "
                "it has already been stored")

        new_kind = Kind(kind=kind)  # So we make a copy

        if kind.name in [k.name for k in self.kinds]:
            raise ValueError("A kind with the same name ({}) already exists."
                             "".format(kind.name))

        # If here, no exceptions have been raised, so I add the site.
        # I join two lists. Do not use .append, which would work in-place
        self._set_attr('kinds',
                       self.get_attr('kinds', []) + [new_kind.get_raw()])
        # Note, this is a dict (with integer keys) so it allows for empty
        # spots!
        if not hasattr(self, '_internal_kind_tags'):
            self._internal_kind_tags = {}
        self._internal_kind_tags[len(
            self.get_attr('kinds')) - 1] = kind._internal_tag

    def append_site(self, site):
        """
        Append a site to the
        :py:class:`StructureData <aiida.orm.data.structure.StructureData>`.
        It makes a copy of the site.

        :param site: the site to append. It must be a Site object.
        """
        from aiida.common.exceptions import ModificationNotAllowed

        if self.is_stored:
            raise ModificationNotAllowed(
                "The StructureData object cannot be modified, "
                "it has already been stored")

        new_site = Site(site=site)  # So we make a copy

        if site.kind_name not in [k.name for k in self.kinds]:
            raise ValueError("No kind with name '{}', available kinds are: "
                             "{}".format(site.kind_name,
                                         [k.name for k in self.kinds]))

        # If here, no exceptions have been raised, so I add the site.
        # I join two lists. Do not use .append, which would work in-place
        self._set_attr('sites',
                       self.get_attr('sites', []) + [new_site.get_raw()])

    def append_atom(self, **kwargs):
        """
        Append an atom to the Structure, taking care of creating the
        corresponding kind.

        :param ase: the ase Atom object from which we want to create a new atom
                (if present, this must be the only parameter)
        :param position: the position of the atom (three numbers in angstrom)
        :param ... symbols, weights, name: any further parameter is passed
                to the constructor of the Kind object. For the 'name' parameter,
                see the note below.

        .. note :: Note on the 'name' parameter (that is, the name of the kind):

            * if specified, no checks are done on existing species. Simply,
              a new kind with that name is created. If there is a name
              clash, a check is done: if the kinds are identical, no error
              is issued; otherwise, an error is issued because you are trying
              to store two different kinds with the same name.

            * if not specified, the name is automatically generated. Before
              adding the kind, a check is done. If other species with the
              same properties already exist, no new kinds are created, but
              the site is added to the existing (identical) kind.
              (Actually, the first kind that is encountered).
              Otherwise, the name is made unique first, by adding to the string
              containing the list of chemical symbols a number starting from 1,
              until an unique name is found

        .. note :: checks of equality of species are done using
          the :py:meth:`~Kind.compare_with` method.
        """
        aseatom = kwargs.pop('ase', None)
        if aseatom is not None:
            if kwargs:
                raise ValueError("If you pass 'ase' as a parameter to "
                                 "append_atom, you cannot pass any further"
                                 "parameter")
            position = aseatom.position
            kind = Kind(ase=aseatom)
        else:
            position = kwargs.pop('position', None)
            if position is None:
                raise ValueError("You have to specify the position of the "
                                 "new atom")
            # all remaining parameters
            kind = Kind(**kwargs)

        # I look for identical species only if the name is not specified
        _kinds = self.kinds

        if 'name' not in kwargs:
            # If the kind is identical to an existing one, I use the existing
            # one, otherwise I replace it
            exists_already = False
            for idx, existing_kind in enumerate(_kinds):
                try:
                    existing_kind._internal_tag = self._internal_kind_tags[idx]
                except KeyError:
                    # self._internal_kind_tags does not contain any info for
                    # the kind in position idx: I don't have to add anything
                    # then, and I continue
                    pass
                if (kind.compare_with(existing_kind)[0]):
                    kind = existing_kind
                    exists_already = True
                    break
            if not exists_already:
                # There is not an identical kind.
                # By default, the name of 'kind' just contains the elements.
                # I then check that the name of 'kind' does not already exist,
                # and if it exists I add a number (starting from 1) until I
                # find a non-used name.
                existing_names = [k.name for k in _kinds]
                simplename = kind.name
                counter = 1
                while kind.name in existing_names:
                    kind.name = "{}{}".format(simplename, counter)
                    counter += 1
                self.append_kind(kind)
        else:  # 'name' was specified
            old_kind = None
            for existing_kind in _kinds:
                if existing_kind.name == kwargs['name']:
                    old_kind = existing_kind
                    break
            if old_kind is None:
                self.append_kind(kind)
            else:
                is_the_same, firstdiff = kind.compare_with(old_kind)
                if is_the_same:
                    kind = old_kind
                else:
                    raise ValueError("You are explicitly setting the name "
                                     "of the kind to '{}', that already "
                                     "exists, but the two kinds are different!"
                                     " (first difference: {})".format(
                        kind.name, firstdiff))

        site = Site(kind_name=kind.name, position=position)
        self.append_site(site)

        # def _set_site_type(self, new_site, reset_type_if_needed):

    # """
    #         Check if the site can be added (i.e., if no other sites with the same type exist, or if
    #         they exist, then they are equal) and possibly sets its type.
    #
    #         Args:
    #             new_site: the new site to check, must be a Site object.
    #             reset_type_if_needed: if False, an exception is raised if a site with same type but different
    #                 properties (mass, symbols, weights, ...) is found.
    #                 If True, and an atom with same type but different properties is found, all the sites
    #                 already present in self.sites are checked to see if there is a site with the same properties.
    #                 Then, the same type is set. Otherwise, a new type name is chosen adding a number to the site
    #                 name such that the type is different from the existing ones.
    #         """
    #         from aiida.common.exceptions import ModificationNotAllowed
    #
    #         if not self._to_be_stored:
    #             raise ModificationNotAllowed("The StructureData object cannot be modified, "
    #                 "it has already been stored")
    #
    #         type_list = self.get_types()
    #         if type_list:
    #             types, positions = zip(*type_list)
    #         else:
    #             types = []
    #             positions = []
    #
    #         if new_site.type not in types:
    #             # There is no element with this type, OK to insert
    #             return
    #
    #         # I get the index of the type, and the
    #         # first atom of this type (there should always be at least one!)
    #         type_idx = types.index(new_site.type)
    #         site_idx = positions[type_idx][0]
    #
    #         # If it is of the same type, I am happy
    #         is_same_type, differences_str = new_site.compare_type(self.sites[site_idx])
    #         if is_same_type:
    #             return
    #
    #         # If I am here, the type string is the same, but they are actually of different type!
    #
    #         if not reset_type_if_needed:
    #             errstr = ("The site you are trying to insert is of type '{}'. However, another site already "
    #                       "exists with same type, but with different properties! ({})".format(
    #                          new_site.type, differences_str))
    #             raise ValueError(errstr)
    #
    #         # I check if there is a atom of the same type
    #         for site in self.sites:
    #             is_same_type, _ = new_site.compare_type(site)
    #             if is_same_type:
    #                 new_site.type = site.type
    #                 return
    #
    #         # If I am here, I didn't find any existing site which is of the same type
    #         existing_type_names = [the_type for the_type in types if the_type.startswith(new_site.type)]
    #
    #         append_int = 1
    #         while True:
    #             new_typename = "{:s}{:d}".format(new_site.type, append_int)
    #             if new_typename not in existing_type_names:
    #                 break
    #             append_int += 1
    #         new_site.type = new_typename

    def clear_kinds(self):
        """
        Removes all kinds for the StructureData object.

        .. note:: Also clear all sites!
        """
        from aiida.common.exceptions import ModificationNotAllowed

        if self.is_stored:
            raise ModificationNotAllowed(
                "The StructureData object cannot be modified, "
                "it has already been stored")

        self._set_attr('kinds', [])
        self._internal_kind_tags = {}
        self.clear_sites()

    def clear_sites(self):
        """
        Removes all sites for the StructureData object.
        """
        from aiida.common.exceptions import ModificationNotAllowed

        if self.is_stored:
            raise ModificationNotAllowed(
                "The StructureData object cannot be modified, "
                "it has already been stored")

        self._set_attr('sites', [])

    @property
    def sites(self):
        """
        Returns a list of sites.
        """
        try:
            raw_sites = self.get_attr('sites')
        except AttributeError:
            raw_sites = []
        return [Site(raw=i) for i in raw_sites]

    @property
    def kinds(self):
        """
        Returns a list of kinds.
        """
        try:
            raw_kinds = self.get_attr('kinds')
        except AttributeError:
            raw_kinds = []
        return [Kind(raw=i) for i in raw_kinds]

    def get_kind(self, kind_name):
        """
        Return the kind object associated with the given kind name.

        :param kind_name: String, the name of the kind you want to get

        :return: The Kind object associated with the given kind_name, if
           a Kind with the given name is present in the structure.

        :raise: ValueError if the kind_name is not present.
        """
        # Cache the kinds, if stored, for efficiency
        if self.is_stored:
            try:
                kinds_dict = self._kinds_cache
            except AttributeError:
                self._kinds_cache = {_.name: _ for _ in self.kinds}
                kinds_dict = self._kinds_cache
        else:
            kinds_dict = {_.name: _ for _ in self.kinds}

        # Will raise ValueError if the kind is not present
        try:
            return kinds_dict[kind_name]
        except KeyError:
            raise ValueError("Kind name '{}' unknown".format(kind_name))

    def get_kind_names(self):
        """
        Return a list of kind names (in the same order of the ``self.kinds``
        property, but return the names rather than Kind objects)

        .. note:: This is NOT necessarily a list of chemical symbols! Use
            get_symbols_set for chemical symbols

        :return: a list of strings.
        """
        return [k.name for k in self.kinds]

    @property
    def cell(self):
        """
        Returns the cell shape.

        :return: a 3x3 list of lists.
        """
        return copy.deepcopy(self.get_attr('cell'))

    @cell.setter
    def cell(self, value):
        self.set_cell(value)

    def set_cell(self, value):
        from aiida.common.exceptions import ModificationNotAllowed

        if self.is_stored:
            raise ModificationNotAllowed(
                "The StructureData object cannot be modified, "
                "it has already been stored")

        the_cell = _get_valid_cell(value)
        self._set_attr('cell', the_cell)

    def reset_cell(self, new_cell):
        """
        Reset the cell of a structure not yet stored to a new value.

        :param new_cell: list specifying the cell vectors

        :raises:
            ModificationNotAllowed: if object is already stored
        """
        from aiida.common.exceptions import ModificationNotAllowed

        if self.is_stored:
            raise ModificationNotAllowed()

        self._set_attr('cell', new_cell)

    def reset_sites_positions(self, new_positions, conserve_particle=True):
        """
        Replace all the Site positions attached to the Structure

        :param new_positions: list of (3D) positions for every sites.

        :param conserve_particle: if True, allows the possibility of removing a site.
            currently not implemented.

        :raises ModificationNotAllowed: if object is stored already
        :raises ValueError: if positions are invalid

        .. note:: it is assumed that the order of the new_positions is
            given in the same order of the one it's substituting, i.e. the
            kind of the site will not be checked.
        """
        from aiida.common.exceptions import ModificationNotAllowed

        if self.is_stored:
            raise ModificationNotAllowed()

        if not conserve_particle:
            # TODO:
            raise NotImplementedError
        else:

            # test consistency of th enew input
            n_sites = len(self.sites)
            if n_sites != len(new_positions) and conserve_particle:
                raise ValueError(
                    "the new positions should be as many as the previous structure.")

            new_sites = []
            for i in range(n_sites):
                try:
                    this_pos = [float(j) for j in new_positions[i]]
                except ValueError:
                    raise ValueError(
                        "Expecting a list of floats. Found instead {}"
                        .format(new_positions[i]))

                if len(this_pos) != 3:
                    raise ValueError("Expecting a list of lists of length 3. "
                                     "found instead {}".format(len(this_pos)))

                # now append this Site to the new_site list.
                new_site = Site(site=self.sites[i])  # So we make a copy
                new_site.position = copy.deepcopy(this_pos)
                new_sites.append(new_site)

            # now clear the old sites, and substitute with the new ones
            self.clear_sites()
            for this_new_site in new_sites:
                self.append_site(this_new_site)

    @property
    def pbc(self):
        """
        Get the periodic boundary conditions.

        :return: a tuple of three booleans, each one tells if there are periodic
            boundary conditions for the i-th real-space direction (i=1,2,3)
        """
        # return copy.deepcopy(self._pbc)
        return (
        self.get_attr('pbc1'), self.get_attr('pbc2'), self.get_attr('pbc3'))

    @pbc.setter
    def pbc(self, value):
        self.set_pbc(value)

    def set_pbc(self, value):
        from aiida.common.exceptions import ModificationNotAllowed

        if self.is_stored:
            raise ModificationNotAllowed(
                "The StructureData object cannot be modified, "
                "it has already been stored")
        the_pbc = get_valid_pbc(value)

        # self._pbc = the_pbc
        self._set_attr('pbc1', the_pbc[0])
        self._set_attr('pbc2', the_pbc[1])
        self._set_attr('pbc3', the_pbc[2])

    @property
    def cell_lengths(self):
        """
        Get the lengths of cell lattice vectors in angstroms.
        """
        import numpy

        cell = self.cell
        return [
            numpy.linalg.norm(cell[0]),
            numpy.linalg.norm(cell[1]),
            numpy.linalg.norm(cell[2]),
        ]

    @cell_lengths.setter
    def cell_lengths(self, value):
        self.set_cell_lengths(value)

    def set_cell_lengths(self, value):
        raise NotImplementedError("Modification is not implemented yet")

    @property
    def cell_angles(self):
        """
        Get the angles between the cell lattice vectors in degrees.
        """
        import numpy

        cell = self.cell
        lengths = self.cell_lengths
        return [float(numpy.arccos(x) / numpy.pi * 180) for x in [
            numpy.vdot(cell[1], cell[2]) / lengths[1] / lengths[2],
            numpy.vdot(cell[0], cell[2]) / lengths[0] / lengths[2],
            numpy.vdot(cell[0], cell[1]) / lengths[0] / lengths[1],
        ]]

    @cell_angles.setter
    def cell_angles(self, value):
        self.set_cell_angles(value)

    def set_cell_angles(self, value):
        raise NotImplementedError("Modification is not implemented yet")

    def is_alloy(self):
        """
        To understand if there are alloys in the structure.

        :return: a boolean, True if at least one kind is an alloy
        """
        return any(s.is_alloy() for s in self.kinds)

    def has_vacancies(self):
        """
        To understand if there are vacancies in the structure.

        :return: a boolean, True if at least one kind has a vacancy
        """
        return any(s.has_vacancies() for s in self.kinds)

    def get_cell_volume(self):
        """
        Returns the cell volume in Angstrom^3.

        :return: a float.
        """
        return calc_cell_volume(self.cell)

    def _get_cif(self, converter='ase', store=False, **kwargs):
        """
        Creates :py:class:`aiida.orm.data.cif.CifData`.

        :param converter: specify the converter. Default 'ase'.
        :param store: If True, intermediate calculation gets stored in the
            AiiDA database for record. Default False.
        :return: :py:class:`aiida.orm.data.cif.CifData` node.
        """
        from aiida.orm.data.parameter import ParameterData
        import structure  # This same module

        param = ParameterData(dict=kwargs)
        try:
            conv_f = getattr(structure, '_get_cif_{}_inline'.format(converter))
        except AttributeError:
            raise ValueError(
                "No such converter '{}' available".format(converter))
        ret_dict = conv_f(struct=self, parameters=param, store=store)
        return ret_dict['cif']

    def _get_object_phonopyatoms(self):
        """
        Converts StructureData to PhonopyAtoms

        :return: a PhonopyAtoms object
        """
        from phonopy.structure.atoms import Atoms as PhonopyAtoms

        atoms = PhonopyAtoms(symbols=[_.kind_name for _ in self.sites])
        # Phonopy internally uses scaled positions, so you must store cell first!
        atoms.set_cell(self.cell)
        atoms.set_positions([_.position for _ in self.sites])

        return atoms

    def _get_object_ase(self):
        """
        Converts
        :py:class:`StructureData <aiida.orm.data.structure.StructureData>`
        to ase.Atoms

        :return: an ase.Atoms object
        """
        import ase

        asecell = ase.Atoms(cell=self.cell, pbc=self.pbc)
        _kinds = self.kinds

        for site in self.sites:
            asecell.append(site.get_ase(kinds=_kinds))
        return asecell

    def _get_object_pymatgen(self):
        """
        Converts
        :py:class:`StructureData <aiida.orm.data.structure.StructureData>`
        to pymatgen object

        :return: a pymatgen Structure for structures with periodic boundary
            conditions (in three dimensions) and Molecule otherwise

        .. note:: Requires the pymatgen module (version >= 3.0.13, usage
            of earlier versions may cause errors).
        """
        if self.pbc == (True, True, True):
            return self._get_object_pymatgen_structure()
        else:
            return self._get_object_pymatgen_molecule()

    def _get_object_pymatgen_structure(self):
        """
        Converts
        :py:class:`StructureData <aiida.orm.data.structure.StructureData>`
        to pymatgen Structure object

        :return: a pymatgen Structure object corresponding to this
          :py:class:`StructureData <aiida.orm.data.structure.StructureData>`
          object
        :raise ValueError: if periodic boundary conditions does not hold
          in at least one dimension of real space

        .. note:: Requires the pymatgen module (version >= 3.0.13, usage
            of earlier versions may cause errors)
        """
        from pymatgen.core.structure import Structure

        if self.pbc != (True, True, True):
            raise ValueError("Periodic boundary conditions must apply in "
                             "all three dimensions of real space")

        species = []
        for s in self.sites:
            k = self.get_kind(s.kind_name)
            species.append({s: w for s, w in zip(k.symbols, k.weights)})

        positions = [list(x.position) for x in self.sites]
        return Structure(self.cell, species, positions,
                         coords_are_cartesian=True)

    def _get_object_pymatgen_molecule(self):
        """
        Converts
        :py:class:`StructureData <aiida.orm.data.structure.StructureData>`
        to pymatgen Molecule object

        :return: a pymatgen Molecule object corresponding to this
          :py:class:`StructureData <aiida.orm.data.structure.StructureData>`
          object.

        .. note:: Requires the pymatgen module (version >= 3.0.13, usage
            of earlier versions may cause errors)
        """
        from pymatgen.core.structure import Molecule

        species = []
        for s in self.sites:
            k = self.get_kind(s.kind_name)
            species.append({s: w for s, w in zip(k.symbols, k.weights)})

        positions = [list(x.position) for x in self.sites]
        return Molecule(species, positions)


class Kind(object):
    """
    This class contains the information about the species (kinds) of the system.

    It can be a single atom, or an alloy, or even contain vacancies.
    """

    def __init__(self, **kwargs):
        """
        Create a site.
        One can either pass:

        :param raw: the raw python dictionary that will be converted to a
               Kind object.
        :param ase: an ase Atom object
        :param kind: a Kind object (to get a copy)

        Or alternatively the following parameters:

        :param symbols: a single string for the symbol of this site, or a list
                   of symbol strings
        :param weights (optional): the weights for each atomic species of
                   this site.
                   If only a single symbol is provided, then this value is
                   optional and the weight is set to 1.
        :param mass (optional): the mass for this site in atomic mass units.
                   If not provided, the mass is set by the
                   self.reset_mass() function.
        :param name: a string that uniquely identifies the kind, and that
                   is used to identify the sites.
        """
        # Internal variables
        self._mass = None
        self._symbols = None
        self._weights = None
        self._name = None

        # It will be remain to None in general; it is used to further
        # identify this species. At the moment, it is used only when importing
        # from ASE, if the species had a tag (different from zero).
        ## NOTE! This is not persisted on DB but only used while the class
        # is loaded in memory (i.e., it is not output with the get_raw() method)
        self._internal_tag = None

        # Logic to create the site from the raw format
        if 'raw' in kwargs:
            if len(kwargs) != 1:
                raise ValueError("If you pass 'raw', then you cannot pass "
                                 "any other parameter.")

            raw = kwargs['raw']

            try:
                self.set_symbols_and_weights(raw['symbols'], raw['weights'])
            except KeyError:
                raise ValueError("You didn't specify either 'symbols' or "
                                 "'weights' in the raw site data.")
            try:
                self.mass = raw['mass']
            except KeyError:
                raise ValueError("You didn't specify the site mass in the "
                                 "raw site data.")

            try:
                self.name = raw['name']
            except KeyError:
                raise ValueError("You didn't specify the name in the "
                                 "raw site data.")

        elif 'kind' in kwargs:
            if len(kwargs) != 1:
                raise ValueError("If you pass 'kind', then you cannot pass "
                                 "any other parameter.")
            oldkind = kwargs['kind']

            try:
                self.set_symbols_and_weights(oldkind.symbols, oldkind.weights)
                self.mass = oldkind.mass
                self.name = oldkind.name
                self._internal_tag = oldkind._internal_tag
            except AttributeError:
                raise ValueError("Error using the Kind object. Are you sure "
                                 "it is a Kind object? [Introspection says it is "
                                 "{}]".format(str(type(oldkind))))

        elif 'ase' in kwargs:
            aseatom = kwargs['ase']
            if len(kwargs) != 1:
                raise ValueError("If you pass 'ase', then you cannot pass "
                                 "any other parameter.")

            try:
                import numpy
                self.set_symbols_and_weights([aseatom.symbol], [1.])
                # ASE sets mass to numpy.nan for unstable species
                if not numpy.isnan(aseatom.mass):
                    self.mass = aseatom.mass
                else:
                    self.reset_mass()
            except AttributeError:
                raise ValueError("Error using the aseatom object. Are you sure "
                                 "it is a ase.atom.Atom object? [Introspection says it is "
                                 "{}]".format(str(type(aseatom))))
            if aseatom.tag != 0:
                self.set_automatic_kind_name(tag=aseatom.tag)
                self._internal_tag = aseatom.tag
            else:
                self.set_automatic_kind_name()
        else:
            if 'symbols' not in kwargs:
                raise ValueError("'symbols' need to be "
                                 "specified (at least) to create a Site object. Otherwise, "
                                 "pass a raw site using the 'raw' parameter.")
            weights = kwargs.pop('weights', None)
            self.set_symbols_and_weights(kwargs.pop('symbols'), weights)
            try:
                self.mass = kwargs.pop('mass')
            except KeyError:
                self.reset_mass()
            try:
                self.name = kwargs.pop('name')
            except KeyError:
                self.set_automatic_kind_name()
            if kwargs:
                raise ValueError("Unrecognized parameters passed to Kind "
                                 "constructor: {}".format(kwargs.keys()))

    def get_raw(self):
        """
        Return the raw version of the site, mapped to a suitable dictionary.
        This is the format that is actually used to store each kind of the
        structure in the DB.

        :return: a python dictionary with the kind.
        """
        return {
            'symbols': self.symbols,
            'weights': self.weights,
            'mass': self.mass,
            'name': self.name,
        }

        # def get_ase(self):

    # """
    #         Return a ase.Atom object for this kind, setting the position to
    #         the origin.
    #
    #         Note: If any site is an alloy or has vacancies, a ValueError is
    #             raised (from the site.get_ase() routine).
    #         """
    #         import ase
    #         if self.is_alloy() or self.has_vacancies():
    #             raise ValueError("Cannot convert to ASE if the site is an alloy "
    #                              "or has vacancies.")
    #         aseatom = ase.Atom(position=[0.,0.,0.], symbol=self.symbols[0],
    #                            mass=self.mass)
    #         return aseatom

    def reset_mass(self):
        """
        Reset the mass to the automatic calculated value.

        The mass can be set manually; by default, if not provided,
        it is the mass of the constituent atoms, weighted with their
        weight (after the weight has been normalized to one to take
        correctly into account vacancies).

        This function uses the internal _symbols and _weights values and
        thus assumes that the values are validated.

        It sets the mass to None if the sum of weights is zero.
        """
        w_sum = sum(self._weights)

        if abs(w_sum) < _sum_threshold:
            self._mass = None
            return

        normalized_weights = (i / w_sum for i in self._weights)
        element_masses = (_atomic_masses[sym] for sym in self._symbols)
        # Weighted mass
        self._mass = sum([i * j for i, j in
                          zip(normalized_weights, element_masses)])

    @property
    def name(self):
        """
        Return the name of this kind.
        The name of a kind is used to identify the species of a site.

        :return: a string
        """
        return self._name

    @name.setter
    def name(self, value):
        """
        Set the name of this site (a string).
        """
        self._name = unicode(value)

    def set_automatic_kind_name(self, tag=None):
        """
        Set the type to a string obtained with the symbols appended one
        after the other, without spaces, in alphabetical order;
        if the site has a vacancy, a X is appended at the end too.
        """
        sorted_symbol_list = list(set(self.symbols))
        sorted_symbol_list.sort()  # In-place sort
        name_string = "".join(sorted_symbol_list)
        if self.has_vacancies():
            name_string += "X"
        if tag is None:
            self.name = name_string
        else:
            self.name = "{}{}".format(name_string, tag)

    def compare_with(self, other_kind):
        """
        Compare with another Kind object to check if they are different.

        .. note:: This does NOT check the 'type' attribute. Instead, it compares
            (with reasonable thresholds, where applicable): the mass, and the list
            of symbols and of weights. Moreover, it compares the
            ``_internal_tag``, if defined (at the moment, defined automatically
            only when importing the Kind from ASE, if the atom has a non-zero tag).
            Note that the _internal_tag is only used while the class is loaded,
            but is not persisted on the database.

        :return: A tuple with two elements. The first one is True if the two sites
            are 'equivalent' (same mass, symbols and weights), False otherwise.
            The second element of the tuple is a string,
            which is either None (if the first element was True), or contains
            a 'human-readable' description of the first difference encountered
            between the two sites.
        """
        # Check length of symbols
        if len(self.symbols) != len(other_kind.symbols):
            return (False, "Different length of symbols list")

        # Check list of symbols
        for i in range(len(self.symbols)):
            if self.symbols[i] != other_kind.symbols[i]:
                return (False, "Symbol at position {:d} are different "
                               "({} vs. {})".format(
                    i + 1, self.symbols[i], other_kind.symbols[i]))
        # Check weights (assuming length of weights and of symbols have same
        # length, which should be always true
        for i in range(len(self.weights)):
            if self.weights[i] != other_kind.weights[i]:
                return (False, "Weight at position {:d} are different "
                               "({} vs. {})".format(
                    i + 1, self.weights[i], other_kind.weights[i]))
        # Check masses
        if abs(self.mass - other_kind.mass) > _mass_threshold:
            return (False, "Masses are different ({} vs. {})"
                           "".format(self.mass, other_kind.mass))

        if self._internal_tag != other_kind._internal_tag:
            return (False, "Internal tags are different ({} vs. {})"
                           "".format(self._internal_tag,
                                     other_kind._internal_tag))

        # If we got here, the two Site objects are similar enough
        # to be considered of the same kind
        return (True, "")

    @property
    def mass(self):
        """
        The mass of this species kind.

        :return: a float
        """
        return self._mass

    @mass.setter
    def mass(self, value):
        the_mass = float(value)
        if the_mass <= 0:
            raise ValueError("The mass must be positive.")
        self._mass = the_mass

    @property
    def weights(self):
        """
        Weights for this species kind. Refer also to
        :func:validate_symbols_tuple for the validation rules on the weights.
        """
        return copy.deepcopy(self._weights)

    @weights.setter
    def weights(self, value):
        """
        If value is a number, a single weight is used. Otherwise, a list or
        tuple of numbers is expected.
        None is also accepted, corresponding to the list [1.].
        """
        weights_tuple = _create_weights_tuple(value)

        if len(weights_tuple) != len(self._symbols):
            raise ValueError("Cannot change the number of weights. Use the "
                             "set_symbols_and_weights function instead.")
        validate_weights_tuple(weights_tuple, _sum_threshold)

        self._weights = weights_tuple

    def get_symbols_string(self):
        """
        Return a string that tries to match as good as possible the symbols
        of this kind. If there is only one symbol (no alloy) with 100%
        occupancy, just returns the symbol name. Otherwise, groups the full
        string in curly brackets, and try to write also the composition
        (with 2 precision only).

        .. note:: If there is a vacancy (sum of weights<1), we indicate it
            with the X symbol followed by 1-sum(weights) (still with 2
            digits precision, so it can be 0.00)

        .. note:: Note the difference with respect to the symbols and the
            symbol properties!
        """
        return get_symbols_string(self._symbols, self._weights)

    @property
    def symbol(self):
        """
        If the kind has only one symbol, return it; otherwise, raise a
        ValueError.
        """
        if len(self._symbols) == 1:
            return self._symbols[0]
        else:
            raise ValueError("This kind has more than one symbol (it is an "
                             "alloy): {}".format(self._symbols))

    @property
    def symbols(self):
        """
        List of symbols for this site. If the site is a single atom,
        pass a list of one element only, or simply the string for that atom.
        For alloys, a list of elements.

        .. note:: Note that if you change the list of symbols, the kind
            name remains unchanged.
        """
        return copy.deepcopy(self._symbols)

    @symbols.setter
    def symbols(self, value):
        """
        If value is a string, a single symbol is used. Otherwise, a list or
        tuple of strings is expected.

        I set a copy of the list, so to avoid that the content changes
        after the value is set.
        """
        symbols_tuple = _create_symbols_tuple(value)

        if len(symbols_tuple) != len(self._weights):
            raise ValueError("Cannot change the number of symbols. Use the "
                             "set_symbols_and_weights function instead.")
        validate_symbols_tuple(symbols_tuple)

        self._symbols = symbols_tuple

    def set_symbols_and_weights(self, symbols, weights):
        """
        Set the chemical symbols and the weights for the site.

        .. note:: Note that the kind name remains unchanged.
        """
        symbols_tuple = _create_symbols_tuple(symbols)
        weights_tuple = _create_weights_tuple(weights)
        if len(symbols_tuple) != len(weights_tuple):
            raise ValueError("The number of symbols and weights must coincide.")
        validate_symbols_tuple(symbols_tuple)
        validate_weights_tuple(weights_tuple, _sum_threshold)
        self._symbols = symbols_tuple
        self._weights = weights_tuple

    def is_alloy(self):
        """
        To understand if kind is an alloy.

        :return: True if the kind has more than one element (i.e.,
            len(self.symbols) != 1), False otherwise.
        """
        return len(self._symbols) != 1

    def has_vacancies(self):
        """
        Returns True if the sum of the weights is less than one.
        It uses the internal variable _sum_threshold as a threshold.

        :return: a boolean
        """
        return has_vacancies(self._weights)

    def __repr__(self):
        return '<{}: {}>'.format(self.__class__.__name__, str(self))

    def __str__(self):
        symbol = self.get_symbols_string()
        return "name '{}', symbol '{}'".format(self.name, symbol)


class Site(object):
    """
    This class contains the information about a given site of the system.

    It can be a single atom, or an alloy, or even contain vacancies.
    """

    def __init__(self, **kwargs):
        """
        Create a site.

        :param kind_name: a string that identifies the kind (species) of this site.
                This has to be found in the list of kinds of the StructureData
                object.
                Validation will be done at the StructureData level.
        :param position: the absolute position (three floats) in angstrom
        """
        self._kind_name = None
        self._position = None

        if 'site' in kwargs:
            site = kwargs.pop('site')
            if kwargs:
                raise ValueError("If you pass 'site', you cannot pass any "
                                 "further parameter to the Site constructor")
            if not isinstance(site, Site):
                raise ValueError("'site' must be of type Site")
            self.kind_name = site.kind_name
            self.position = site.position
        elif 'raw' in kwargs:
            raw = kwargs.pop('raw')
            if kwargs:
                raise ValueError("If you pass 'raw', you cannot pass any "
                                 "further parameter to the Site constructor")
            try:
                self.kind_name = raw['kind_name']
                self.position = raw['position']
            except KeyError as e:
                raise ValueError("Invalid raw object, it does not contain any "
                                 "key {}".format(e.message))
            except TypeError:
                raise ValueError("Invalid raw object, it is not a dictionary")

        else:
            try:
                self.kind_name = kwargs.pop('kind_name')
                self.position = kwargs.pop('position')
            except KeyError as e:
                raise ValueError("You need to specify {}".format(e.message))
            if kwargs:
                raise ValueError("Unrecognized parameters: {}".format(
                    kwargs.keys))

    def get_raw(self):
        """
        Return the raw version of the site, mapped to a suitable dictionary.
        This is the format that is actually used to store each site of the
        structure in the DB.

        :return: a python dictionary with the site.
        """
        return {
            'position': self.position,
            'kind_name': self.kind_name,
        }

    def get_ase(self, kinds):
        """
        Return a ase.Atom object for this site.

        :param kinds: the list of kinds from the StructureData object.

        .. note:: If any site is an alloy or has vacancies, a ValueError
            is raised (from the site.get_ase() routine).
        """
        from collections import defaultdict
        import ase

        # I create the list of tags
        tag_list = []
        used_tags = defaultdict(list)
        for k in kinds:
            # Skip alloys and vacancies
            if k.is_alloy() or k.has_vacancies():
                tag_list.append(None)
            # If the kind name is equal to the specie name,
            # then no tag should be set
            elif unicode(k.name) == unicode(k.symbols[0]):
                tag_list.append(None)
            else:
                # Name is not the specie name
                if k.name.startswith(k.symbols[0]):
                    try:
                        new_tag = int(k.name[len(k.symbols[0])])
                        tag_list.append(new_tag)
                        used_tags[k.symbols[0]].append(new_tag)
                        continue
                    except ValueError:
                        pass
                tag_list.append(k.symbols[0])  # I use a string as a placeholder

        for i in range(len(tag_list)):
            # If it is a string, it is the name of the element,
            # and I have to generate a new integer for this element
            # and replace tag_list[i] with this new integer
            if isinstance(tag_list[i], basestring):
                # I get a list of used tags for this element
                existing_tags = used_tags[tag_list[i]]
                if existing_tags:
                    new_tag = max(existing_tags) + 1
                else:  # empty list
                    new_tag = 1
                # I store it also as a used tag!
                used_tags[tag_list[i]].append(new_tag)
                # I update the tag
                tag_list[i] = new_tag

        found = False
        for k, t in zip(kinds, tag_list):
            if k.name == self.kind_name:
                kind = k
                tag = t
                found = True
                break
        if not found:
            raise ValueError("No kind '{}' has been found in the list of kinds"
                             "".format(self.kind_name))

        if kind.is_alloy() or kind.has_vacancies():
            raise ValueError("Cannot convert to ASE if the kind represents "
                             "an alloy or it has vacancies.")
        aseatom = ase.Atom(position=self.position,
                           symbol=str(kind.symbols[0]),
                           mass=kind.mass)
        if tag is not None:
            aseatom.tag = tag
        return aseatom

    @property
    def kind_name(self):
        """
        Return the kind name of this site (a string).

        The type of a site is used to decide whether two sites are identical
        (same mass, symbols, weights, ...) or not.
        """
        return self._kind_name

    @kind_name.setter
    def kind_name(self, value):
        """
        Set the type of this site (a string).
        """
        self._kind_name = unicode(value)

    @property
    def position(self):
        """
        Return the position of this site in absolute coordinates,
        in angstrom.
        """
        return copy.deepcopy(self._position)

    @position.setter
    def position(self, value):
        """
        Set the position of this site in absolute coordinates,
        in angstrom.
        """
        try:
            internal_pos = tuple(float(i) for i in value)
            if len(internal_pos) != 3:
                raise ValueError
        # value is not iterable or elements are not floats or len != 3
        except (ValueError, TypeError):
            raise ValueError("Wrong format for position, must be a list of "
                             "three float numbers.")
        self._position = internal_pos

    def __repr__(self):
        return '<{}: {}>'.format(self.__class__.__name__, str(self))

    def __str__(self):
        return "kind name '{}' @ {},{},{}".format(self.kind_name,
                                                  self.position[0],
                                                  self.position[1],
                                                  self.position[2])


def get_structuredata_from_qeinput(filepath=None, text=None):
    """
    Function that receives either
    :param filepath: the filepath storing **or**
    :param text: the string of a standard QE-input file.
    An instance of :func:`StructureData` is initialized with kinds, positions and cell
    as defined in the input file.
    This function can deal with ibrav being set different from 0 and the cell being defined
    with celldm(n) or A,B,C, cosAB etc.
    """
    import re
    import numpy as np
    from aiida.common.constants import bohr_to_ang
    from aiida.common.exceptions import InputValidationError
    from aiida.common.utils import get_fortfloat

    # This regular expression finds the block where Atomic positions are defined:
    pos_block_regex = re.compile(r"""
        ^ \s* ATOMIC_POSITIONS \s*                      # Atomic positions start with that string
        [{(]? \s* (?P<units>\S+?)? \s* [)}]? \s* $\n    # The units are after the string in optional brackets
        (?P<positions>                                  # This is the block of positions
            (
                (
                    \s*                                 # White space in front of the element spec is ok
                    (
                        [A-Za-z]+[A-Za-z0-9]{0,2}       # Element spec
                        (
                            \s+                         # White space in front of the number
                            [-|+]?                      # Plus or minus in front of the number (optional)
                            (
                                (
                                    \d*                 # optional decimal in the beginning .0001 is ok, for example
                                    [\.]                # There has to be a dot followed by
                                    \d+                 # at least one decimal
                                )
                                |                       # OR
                                (
                                    \d+                 # at least one decimal, followed by
                                    [\.]?               # an optional dot ( both 1 and 1. are fine)
                                    \d*                 # And optional number of decimals (1.00001)
                                )                        # followed by optional decimals
                            )
                            ([E|e|d|D][+|-]?\d+)?       # optional exponents E+03, e-05
                        ){3}                            # I expect three float values
                        ((\s+[0-1]){3}\s*)?             # Followed by optional ifpos
                        \s*                             # Followed by optional white space
                        |
                        \#.*                            # If a line is commented out, that is also ok
                        |
                        \!.*                            # Comments also with excl. mark in fortran
                    )
                    |                                   # OR
                    \s*                                 # A line only containing white space
                 )
                [\n]                                    # line break at the end
            )+                                          # A positions block should be one or more lines
        )
        """, re.X | re.M)

    # This regular expression finds the each position in a block of positions:
    # Matches eg: Li 0.21212e-3  2.d0 -23312.
    pos_regex = re.compile(r"""
        ^                                       # Linestart
        [ \t]*                                  # Optional white space
        (?P<sym>[A-Za-z]+[A-Za-z0-9]{0,2})\s+   # get the symbol, max 3 chars, starting with a char
        (?P<x>                                  # Get x
            [\-|\+]?(\d*[\.]\d+ | \d+[\.]?\d*)
            ([E|e|d|D][+|-]?\d+)?
        )
        [ \t]+
        (?P<y>                                  # Get y
            [\-|\+]?(\d*[\.]\d+ | \d+[\.]?\d*)
            ([E|e|d|D][+|-]?\d+)?
        )
        [ \t]+
        (?P<z>                                  # Get z
            [\-|\+]?(\d*[\.]\d+ | \d+[\.]?\d*)
            ([E|e|d|D][+|-]?\d+)?
        )
        """, re.X | re.M)
    # Find the block for the cell
    cell_block_regex = re.compile(r"""
        ^ [ \t]*
        CELL_PARAMETERS [ \t]*
        [{(]? \s* (?P<units>[a-z]*) \s* [)}]? \s* [\n]
        (?P<cell>
        (
            (
                \s*             # White space in front of the element spec is ok
                (
                    (
                       \s+       # White space in front of the number
                        [-|+]?   # Plus or minus in front of the number (optional)
                        (\d*     # optional decimal in the beginning .0001 is ok, for example
                        [\.]     # There has to be a dot followed by
                        \d+)     # at least one decimal
                        |        # OR
                        (\d+     # at least one decimal, followed by
                        [\.]?    # an optional dot
                        \d*)     # followed by optional decimals
                        ([E|e|d|D][+|-]?\d+)?  # optional exponents E+03, e-05, d0, D0
                    ){3}         # I expect three float values
                    |
                    \#
                    |
                    !            # If a line is commented out, that is also ok
                )
                .*               # I do not care what is after the comment or the vector
                |                # OR
                \s*              # A line only containing white space
             )
            [\n]                 # line break at the end
        ){3}                     # I need exactly 3 vectors
    )
    """, re.X | re.M)

    # Matches each vector inside the cell block
    cell_vector_regex = re.compile(r"""
        ^                        # Linestart
        [ \t]*                   # Optional white space
        (?P<x>                   # Get x
            [\-|\+]? ( \d*[\.]\d+ | \d+[\.]?\d*)
            ([E|e|d|D][+|-]?\d+)?
        )
        [ \t]+
        (?P<y>                   # Get y
            [\-|\+]? (\d*[\.]\d+ | \d+[\.]?\d*)
            ([E|e|d|D][+|-]?\d+)?
        )
        [ \t]+
        (?P<z>                   # Get z
            [\-|\+]? (\d*[\.]\d+ | \d+[\.]?\d*)
            ([E|e|d|D][+|-]?\d+)?
        )
        """, re.X | re.M)

    # Finds the ibrav
    ibrav_regex = re.compile(
        'ibrav [ \t]* \= [ \t]*(?P<ibrav>\-?[ \t]* \d{1,2})', re.X)

    # Match the block where atomic species are defined:
    atomic_species_block_regex = re.compile("""
        ATOMIC_SPECIES \s+       # Prepended by ATOMIC_SPECIES
        (?P<block>
            ([ \t]*              # Space at line beginning
            [A-Za-z0-9]+         # tag for atom, max 3 characters
            [ \t]+               # Space
            ( \d*[\.]\d+  | \d+[\.]?\d* )
            ([D|d|E|e][+|-]?\d+)?                   # Mass
            [ \t]+                                  # Space
            \S+ \.(UPF | upf)                       # Pseudofile
            \s+)+
         )
         """, re.X | re.M)

    # Matches each atomic species inside the atomic specis block:
    atomic_species_regex = re.compile("""
        ^[ \t]*                  # Space at line beginning
        (?P<tag>
            [A-Za-z0-9]+         # tag for atom, max 3 characters
        )
            [ \t]+               # Space
        (?P<mass>                # Mass
            ( \d*[\.]\d+  | \d+[\.]?\d* )
            ([D|d|E|e][+|-]?\d+)?
        )
            [ \t]+               # Space
        (?P<pseudo>
            \S+ \.(UPF | upf)    # Pseudofile
        )
        """, re.X | re.M)

    valid_elements_regex = re.compile("""
        (?P<ele>
H  | He |
Li | Be | B  | C  | N  | O  | F  | Ne |
Na | Mg | Al | Si | P  | S  | Cl | Ar |
K  | Ca | Sc | Ti | V  | Cr | Mn | Fe | Co | Ni | Cu | Zn | Ga | Ge | As | Se | Br | Kr |
Rb | Sr | Y  | Zr | Nb | Mo | Tc | Ru | Rh | Pd | Ag | Cd | In | Sn | Sb | Te | I  | Xe |
Cs | Ba | Hf | Ta | W  | Re | Os | Ir | Pt | Au | Hg | Tl | Pb | Bi | Po | At | Rn |
Fr | Ra | Rf | Db | Sg | Bh | Hs | Mt |

La | Ce | Pr | Nd | Pm | Sm | Eu | Gd | Tb | Dy | Ho | Er | Tm | Yb | Lu | # Lanthanides
Ac | Th | Pa | U  | Np | Pu | Am | Cm | Bk | Cf | Es | Fm | Md | No | Lr | # Actinides
        )
        [^a-z]  # Any specification of an element is followed by some number
                # or capital letter or special character.
    """, re.X)
    # I need either a valid filepath or the text of the qeinput file:
    if filepath:
        with open(filepath) as f:
            txt = f.read()
    elif text:
        txt = text
    else:
        raise InputValidationError(
            'Provide either a filepath or text to be parsed'
        )

    #########  THE CELL ################

    # get ibrav and check if it is valid
    ibrav = int(ibrav_regex.search(txt).group('ibrav'))
    valid_ibravs = range(15) + [-5, -9, -12]
    if ibrav not in valid_ibravs:
        raise InputValidationError(
            'I found ibrav = {} in input, \n'
            'but it is not among the valid values\n'
            '{}'.format(ibrav, valid_ibravs))

    # First case, ibrav is 0
    if ibrav == 0:
        # The cell is defined explicitly in a block CELL_PARAMETERS
        # Match the cell block using the regex defined above:
        match = cell_block_regex.search(txt)
        if match is None:
            raise InputValidationError(
                'ibrav was found to be 0\n',
                'but I did not find the necessary block of CELL_PARAMETERS\n'
                'in the file'
            )
        valid_cell_units = ('angstrom', 'bohr', 'alat')

        # Check if unit was matched, default is bohr (a.u.)
        cell_unit = match.group('units').lower() or 'bohr'
        if cell_unit not in valid_cell_units:
            raise InputValidationError(
                '{} is not a valid  cell unit.\n'
                'Valid cell units are: {}'.format(cell_unit, valid_cell_units)
            )
        # cell was matched, transform to np.array:
        cell = np.array(
            [
                [float(match.group(i).replace('D', 'e').replace('d', 'e'))
                 for i in ('x', 'y', 'z')
                 ]
                for match
                in cell_vector_regex.finditer(match.group('cell'))
                ]
        )

        # Now, we do the convert the cell to the right units (we want angstrom):
        if cell_unit == 'angstrom':
            conversion = 1.
        elif cell_unit == 'bohr':
            conversion = bohr_to_ang
        elif cell_unit == 'alat':
            # Cell units are defined with respect to atomic lattice
            # defined either under key A or celldm(1),
            celldm1 = get_fortfloat('celldm\(1\)', txt)
            a = get_fortfloat('A', txt)
            # Check that not both were specified
            if celldm1 and a:
                raise InputValidationError('Both A and celldm(1) specified')
            if a:
                conversion = a
            elif celldm1:
                conversion = bohr_to_ang * celldm1
            else:
                raise InputValidationError(
                    'You have to define lattice vector'
                    'celldm(1) or A'
                )
        cell = conversion * cell

    # Ok, user was not nice and used ibrav > 0 to define cell using
    # either the keys celldm(n) n = 1,2,...,6  (celldm - system)
    # or A,B,C, cosAB, cosAC, cosBC (ABC-system)
    # to define the necessary cell geometry factors
    else:
        # The user should define exclusively in celldm or ABC-system
        # NOT both
        # I am only going to this for the important first lattice vector
        celldm1 = get_fortfloat('celldm\(1\)', txt)
        a = get_fortfloat('A', txt)
        if celldm1 and a:
            raise InputValidationError(
                'Both A and celldm(1) specified'
            )
        elif not (celldm1 or a):
            raise Exception('You have to define lattice vector'
                            'celldm(1) or A'
                            )
        # So, depending on what is defined for the first lattice vector,
        # I define the keys that I will look for to find the other
        # geometry definitions
        try:
            if celldm1:
                keys_in_qeinput = (
                    'celldm\(2\)',
                    'celldm\(3\)',
                    'celldm\(4\)',
                    'celldm\(5\)',
                    'celldm\(6\)',
                )
                # I will do all my calculations in ABC-system and
                # therefore need a conversion factor
                # if celldm system is chosen:
                a = bohr_to_ang * celldm1
                length_conversion = a
            else:
                keys_in_qeinput = (
                    'B',
                    'C',
                    'cosAB',
                    'cosAC',
                    'cosBC',
                )
                length_conversion = 1.
            # Not all geometry definitions are needs,
            # but some are necessary depending on ibrav
            # and will be matched here:
            if abs(ibrav) > 7:
                i = 0
                b = length_conversion * get_fortfloat(keys_in_qeinput[i], txt)
            if abs(ibrav) > 3 and ibrav not in (-5, 5):
                i = 1
                c = length_conversion * get_fortfloat(keys_in_qeinput[i], txt)
            if ibrav in (12, 13, 14):
                i = 2
                cosg = get_fortfloat(keys_in_qeinput[i], txt)
                sing = np.sqrt(1. - cosg ** 2)
            if ibrav in (-12, 14):
                i = 3
                cosb = get_fortfloat(keys_in_qeinput[i], txt)
                sinb = np.sqrt(1. - cosb ** 2)
            if ibrav in (5, 14):
                i = 4
                cosa = 1. * get_fortfloat(keys_in_qeinput[i], txt)
                # The multiplication with 1.
                # raises Exception here if None was returned by get_fortfloat
        except Exception as e:
            raise InputValidationError(
                '\nException {} raised when searching for\n'
                'key {} in qeinput, necessary when ibrav = {}'.format(
                    e, keys_in_qeinput[i], ibrav
                )
            )
    # Calculating the cell according to ibrav.
    # The comments in each case are taken from
    # http://www.quantum-espresso.org/wp-content/uploads/Doc/INPUT_PW.html#ibrav
    if ibrav == 1:
        # 1          cubic P (sc)
        # v1 = a(1,0,0),  v2 = a(0,1,0),  v3 = a(0,0,1)
        cell = np.diag([a, a, a])
    elif ibrav == 2:
        #  2          cubic F (fcc)
        #  v1 = (a/2)(-1,0,1),  v2 = (a/2)(0,1,1), v3 = (a/2)(-1,1,0)
        cell = 0.5 * a * np.array([
            [-1., 0., 1.],
            [0., 1., 1.],
            [-1., 1., 0.],
        ])
    elif ibrav == 3:
        # cubic I (bcc)
        #  v1 = (a/2)(1,1,1),  v2 = (a/2)(-1,1,1),  v3 = (a/2)(-1,-1,1)
        cell = 0.5 * a * np.array([
            [1., 1., 1.],
            [-1., 1., 1.],
            [-1., -1., 0.],
        ])
    elif ibrav == 4:
        # 4          Hexagonal and Trigonal P        celldm(3)=c/a
        # v1 = a(1,0,0),  v2 = a(-1/2,sqrt(3)/2,0),  v3 = a(0,0,c/a)
        cell = a * np.array([
            [1., 0., 0.],
            [-0.5, 0.5 * np.sqrt(3.), 0.],
            [0., 0., c / a]
        ])
    elif ibrav == 5:
        # 5          Trigonal R, 3fold axis c        celldm(4)=cos(alpha)
        # The crystallographic vectors form a three-fold star around
        # the z-axis, the primitive cell is a simple rhombohedron:
        # v1 = a(tx,-ty,tz),   v2 = a(0,2ty,tz),   v3 = a(-tx,-ty,tz)
        # where c=cos(alpha) is the cosine of the angle alpha between
        # any pair of crystallographic vectors, tx, ty, tz are:
        # tx=sqrt((1-c)/2), ty=sqrt((1-c)/6), tz=sqrt((1+2c)/3)
        tx = np.sqrt((1. - cosa) / 2.)
        ty = np.sqrt((1. - cosa) / 6.)
        tz = np.sqrt((1. + 2. * cosa) / 3.)
        cell = a * np.array([
            [tx, -ty, tz],
            [0., 2 * ty, tz],
            [-tx, -ty, tz]
        ])
    elif ibrav == -5:
        # -5          Trigonal R, 3fold axis <111>    celldm(4)=cos(alpha)
        # The crystallographic vectors form a three-fold star around
        # <111>. Defining a' = a/sqrt(3) :
        # v1 = a' (u,v,v),   v2 = a' (v,u,v),   v3 = a' (v,v,u)
        # where u and v are defined as
        # u = tz - 2*sqrt(2)*ty,  v = tz + sqrt(2)*ty
        # and tx, ty, tz as for case ibrav=5
        # Note: if you prefer x,y,z as axis in the cubic limit,
        # set  u = tz + 2*sqrt(2)*ty,  v = tz - sqrt(2)*ty
        # See also the note in flib/latgen.f90
        tx = np.sqrt((1. - c) / 2.)
        ty = np.sqrt((1. - c) / 6.)
        tz = np.sqrt((1. + 2. * c) / 3.)
        u = tz - 2. * np.sqrt(2.) * ty
        v = tz + np.sqrt(2.) * ty
        cell = a / np.sqrt(3.) * np.array([
            [u, v, v],
            [v, u, v],
            [v, v, u]
        ])
    elif ibrav == 6:
        # 6          Tetragonal P (st)               celldm(3)=c/a
        # v1 = a(1,0,0),  v2 = a(0,1,0),  v3 = a(0,0,c/a)
        cell = a * np.array([
            [1., 0., 0.],
            [0., 1., 0.],
            [0., 0., c / a]
        ])
    elif ibrav == 7:
        # 7          Tetragonal I (bct)              celldm(3)=c/a
        # v1=(a/2)(1,-1,c/a),  v2=(a/2)(1,1,c/a),  v3=(a/2)(-1,-1,c/a)
        cell = 0.5 * a * np.array([
            [1., -1., c / a],
            [1., 1., c / a],
            [-1., -1., c / a]
        ])
    elif ibrav == 8:
        # 8  Orthorhombic P       celldm(2)=b/a
        #                         celldm(3)=c/a
        #  v1 = (a,0,0),  v2 = (0,b,0), v3 = (0,0,c)
        cell = np.diag([a, b, c])
    elif ibrav == 9:
        #   9   Orthorhombic base-centered(bco) celldm(2)=b/a
        #                                         celldm(3)=c/a
        #  v1 = (a/2, b/2,0),  v2 = (-a/2,b/2,0),  v3 = (0,0,c)
        cell = np.array([
            [0.5 * a, 0.5 * b, 0.],
            [-0.5 * a, 0.5 * b, 0.],
            [0., 0., c]
        ])
    elif ibrav == -9:
        # -9          as 9, alternate description
        #  v1 = (a/2,-b/2,0),  v2 = (a/2,-b/2,0),  v3 = (0,0,c)
        cell = np.array([
            [0.5 * a, 0.5 * b, 0.],
            [0.5 * a, -0.5 * b, 0.],
            [0., 0., c]
        ])
    elif ibrav == 10:
        # 10          Orthorhombic face-centered      celldm(2)=b/a
        #                                         celldm(3)=c/a
        #  v1 = (a/2,0,c/2),  v2 = (a/2,b/2,0),  v3 = (0,b/2,c/2)
        cell = np.array([
            [0.5 * a, 0., 0.5 * c],
            [0.5 * a, 0.5 * b, 0.],
            [0., 0.5 * b, 0.5 * c]
        ])
    elif ibrav == 11:
        # 11          Orthorhombic body-centered      celldm(2)=b/a
        #                                        celldm(3)=c/a
        #  v1=(a/2,b/2,c/2),  v2=(-a/2,b/2,c/2),  v3=(-a/2,-b/2,c/2)
        cell = np.array([
            [0.5 * a, 0.5 * b, 0.5 * c],
            [-0.5 * a, 0.5 * b, 0.5 * c],
            [-0.5 * a, -0.5 * b, 0.5 * c]
        ])
    elif ibrav == 12:
        # 12      Monoclinic P, unique axis c     celldm(2)=b/a
        #                                         celldm(3)=c/a,
        #                                         celldm(4)=cos(ab)
        #  v1=(a,0,0), v2=(b*cos(gamma),b*sin(gamma),0),  v3 = (0,0,c)
        #  where gamma is the angle between axis a and b.
        cell = np.array([
            [a, 0., 0.],
            [b * cosg, b * sing, 0.],
            [0., 0., c]
        ])
    elif ibrav == -12:
        # -12          Monoclinic P, unique axis b     celldm(2)=b/a
        #                                         celldm(3)=c/a,
        #                                         celldm(5)=cos(ac)
        #  v1 = (a,0,0), v2 = (0,b,0), v3 = (c*cos(beta),0,c*sin(beta))
        #  where beta is the angle between axis a and c
        cell = np.array([
            [a, 0., 0.],
            [0., b, 0.],
            [c * cosb, 0., c * sinb]
        ])
    elif ibrav == 13:
        # 13          Monoclinic base-centered        celldm(2)=b/a
        #                                          celldm(3)=c/a,
        #                                          celldm(4)=cos(ab)
        #  v1 = (  a/2,         0,                -c/2),
        #  v2 = (b*cos(gamma), b*sin(gamma), 0),
        #  v3 = (  a/2,         0,                  c/2),
        #  where gamma is the angle between axis a and b
        cell = np.array([
            [0.5 * a, 0., -0.5 * c],
            [b * cosg, b * sing, 0.],
            [0.5 * a, 0., 0.5 * c]
        ])
    elif ibrav == 14:
        #  14       Triclinic                     celldm(2)= b/a,
        #                                         celldm(3)= c/a,
        #                                         celldm(4)= cos(bc),
        #                                         celldm(5)= cos(ac),
        #                                         celldm(6)= cos(ab)
        #  v1 = (a, 0, 0),
        #  v2 = (b*cos(gamma), b*sin(gamma), 0)
        #  v3 = (c*cos(beta),  c*(cos(alpha)-cos(beta)cos(gamma))/sin(gamma),
        #       c*sqrt( 1 + 2*cos(alpha)cos(beta)cos(gamma)
        #                 - cos(alpha)^2-cos(beta)^2-cos(gamma)^2 )/sin(gamma) )
        # where alpha is the angle between axis b and c
        #     beta is the angle between axis a and c
        #    gamma is the angle between axis a and b
        cell = np.array([
            [a, 0., -0.5 * c],
            [b * cosg, b * sing, 0.],
            [
                c * cosb,
                c * (cosa - cosb * cosg) / sing,
                c * np.sqrt(
                    1. + 2. * cosa * cosb * cosg - cosa ** 2 - cosb ** 2 - cosg ** 2) / sing
            ]
        ])

    # Ok, I have a valid cell, so let's initialize a structuredata
    # instance and set the cell
    structuredata = StructureData()
    structuredata._set_attr('cell', cell.tolist())

    #################  KINDS ##########################

    atomic_species = atomic_species_block_regex.search(txt).group('block')
    for match in atomic_species_regex.finditer(atomic_species):
        try:
            symbols = valid_elements_regex.search(
                match.group('pseudo')
            ).group('ele')
        except Exception as e:
            raise InputValidationError(
                'I could not read an element name in {}'.format(match.group(0))
            )
        name = match.group('tag')
        mass = match.group('mass')
        structuredata.append_kind(Kind(
            name=name,
            symbols=symbols,
            mass=mass,
        ))

    ################## POSITIONS #######################

    atom_block_match = pos_block_regex.search(txt)
    valid_atom_units = ('alat', 'bohr', 'angstrom', 'crystal', 'crystal_sg')
    atom_unit = atom_block_match.group('units') or 'alat'
    atom_unit = atom_unit.lower()

    if atom_unit not in valid_atom_units:
        raise InputValidationError(
            '\nFound atom unit {}, which is not\n'
            'among the valid units: {}'.format(
                atom_unit, ', '.join(valid_atom_units)
            )
        )

    if atom_unit == 'crystal_sg':
        raise NotImplementedError('crystal_sg is not implemented')
    position_block = atom_block_match.group('positions')

    if not position_block:
        raise InputValidationError('Could not read CARD POSITIONS')

    symbols, positions = [], []

    for atom_match in pos_regex.finditer(position_block):
        symbols.append(atom_match.group('sym'))
        try:
            positions.append(
                [
                    float(
                        atom_match.group(c).replace('D', 'e').replace('d', 'e'))
                    for c in ('x', 'y', 'z')
                    ]
            )
        except Exception as e:
            raise InputValidationError(
                'I could not get position in\n'
                '{}\n'
                '({})'.format(atom_match.group(0), e)
            )
    positions = np.array(positions)

    if atom_unit == 'bohr':
        positions = bohr_to_ang * positions
    elif atom_unit == 'crystal':
        positions = np.dot(positions, cell)
    elif atom_unit == 'alat':
        positions = np.linalg.norm(cell[0]) * positions

    ######### DEFINE SITES ######################

    positions = positions.tolist()
    [structuredata.append_site(Site(kind_name=sym, position=pos,))
     for sym, pos in zip(symbols, positions)]
    return structuredata<|MERGE_RESOLUTION|>--- conflicted
+++ resolved
@@ -1040,10 +1040,6 @@
         """
         return [this_site.kind_name for this_site in self.sites]
 
-<<<<<<< HEAD
-
-=======
->>>>>>> 1be91a70
     def get_composition(self):
         """
         Returns the chemical composition of this structure as a dictionary,
@@ -1055,17 +1051,6 @@
         :returns: a dictionary with the composition
         """
         symbols_list = [self.get_kind(s.kind_name).get_symbols_string()
-<<<<<<< HEAD
-                       for s in self.sites]
-        composition = {
-                symbol: symbols_list.count(symbol)
-                for symbol
-                in set(symbols_list)
-            }
-        return composition
-
-
-=======
                         for s in self.sites]
         composition = {
             symbol: symbols_list.count(symbol)
@@ -1074,7 +1059,6 @@
             }
         return composition
 
->>>>>>> 1be91a70
     def get_ase(self):
         """
         Get the ASE object.
