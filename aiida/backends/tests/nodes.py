# -*- coding: utf-8 -*-
###########################################################################
# Copyright (c), The AiiDA team. All rights reserved.                     #
# This file is part of the AiiDA code.                                    #
#                                                                         #
# The code is hosted on GitHub at https://github.com/aiidateam/aiida_core #
# For further information on the license, see the LICENSE.txt file        #
# For further information please visit http://www.aiida.net               #
###########################################################################
# pylint: disable=too-many-lines,invalid-name,protected-access
# pylint: disable=missing-docstring,too-many-locals,too-many-statements
# pylint: disable=too-many-public-methods
import unittest
from sqlalchemy.exc import StatementError

from aiida.backends.testbase import AiidaTestCase
from aiida.common.exceptions import ModificationNotAllowed, UniquenessError
from aiida.common.links import LinkType
from aiida.common import caching
from aiida.orm.code import Code
from aiida.orm.data import Data
from aiida.orm.node import Node
from aiida.orm.utils import load_node

<<<<<<< HEAD
class TestNodeHashing(AiidaTestCase):
    """
    Tests the functionality of hashing a node
    """
    @staticmethod
    def create_simple_node(a, b=0, c=0):
        n = Node()
        n._set_attr('a', a)
        n._set_attr('b', b)
        n._set_attr('c', c)
        return n

    def test_simple_equal_nodes(self):
        attributes = [
            (1.0, 1.1, 1.2),
            ({'a': 'b', 'c': 'd'}, [1, 2, 3], {4, 1, 2})
        ]
        for attr in attributes:
            n1 = self.create_simple_node(*attr)
            n2 = self.create_simple_node(*attr)
            n1.store(use_cache=True)
            n2.store(use_cache=True)
            self.assertEqual(n1.uuid, n2.get_extra('_aiida_cached_from'))

    @staticmethod
    def create_folderdata_with_empty_file():
        from aiida.orm.data.folder import FolderData
        res = FolderData()
        with res.folder.get_subfolder('path').open('name', 'w') as f:
            pass
        return res

    @staticmethod
    def create_folderdata_with_empty_folder():
        from aiida.orm.data.folder import FolderData
        res = FolderData()
        res.folder.get_subfolder('path/name').create()
        return res

    def test_folder_file_different(self):
        f1 = self.create_folderdata_with_empty_file()
        f2 = self.create_folderdata_with_empty_folder()

        assert (
            f1.folder.get_subfolder('path').get_content_list() ==
            f2.folder.get_subfolder('path').get_content_list()
        )
        assert f1.get_hash() != f2.get_hash()

    def test_folder_same(self):
        f1 = self.create_folderdata_with_empty_folder()
        f2 = self.create_folderdata_with_empty_folder()
        f1.store()
        f2.store(use_cache=True)
        assert f1.uuid == f2.get_extra('_aiida_cached_from')

    def test_file_same(self):
        f1 = self.create_folderdata_with_empty_file()
        f2 = self.create_folderdata_with_empty_file()
        f1.store()
        f2.store(use_cache=True)
        assert f1.uuid == f2.get_extra('_aiida_cached_from')

    def test_simple_unequal_nodes(self):
        attributes = [
            [(1.0, 1.1, 1.2), (2.0, 1.1, 1.2)],
            [(1e-14,), (2e-14,)],
        ]
        for attr1, attr2 in attributes:
            n1 = self.create_simple_node(*attr1)
            n2 = self.create_simple_node(*attr2)
            n1.store()
            n2.store(use_cache=True)
            self.assertNotEquals(n1.uuid, n2.uuid)
            self.assertFalse('_aiida_cached_from' in n2.extras())

    def test_unequal_arrays(self):
        import numpy as np
        from aiida.orm.data.array import ArrayData
        arrays = [
            (np.zeros(1001), np.zeros(1005)),
            (np.array([1, 2, 3]), np.array([2, 3, 4]))
        ]
        def create_arraydata(arr):
            a = ArrayData()
            a.set_array('a', arr)
            return a

        for arr1, arr2 in arrays:
            a1 = create_arraydata(arr1)
            a1.store()
            a2 = create_arraydata(arr2)
            a2.store(use_cache=True)
            self.assertNotEquals(a1.uuid, a2.uuid)
            self.assertFalse('_aiida_cached_from' in a2.extras())

    def test_updatable_attributes(self):
        """
        Tests that updatable attributes are ignored.
        """
        c = Code()
        hash1 = c.get_hash()
        c._hide()
        hash2 = c.get_hash()
        self.assertNotEquals(hash1, None)
        self.assertEquals(hash1, hash2)

class TestDataNode(AiidaTestCase):
    """
    These tests check the features of Data nodes that differ from the base Node
    """
    boolval = True
    intval = 123
    floatval = 4.56
    stringval = "aaaa"
    # A recursive dictionary
    dictval = {
        'num': 3,
        'something': 'else',
        'emptydict': {},
        'recursive': {
            'a': 1,
            'b': True,
            'c': 1.2,
            'd': [1, 2, None],
            'e': {
                'z': 'z',
                'x': None,
                'xx': {},
                'yy': []
            }
        }
    }
    listval = [1, "s", True, None]
    emptydict = {}
    emptylist = []

    def test_attr_after_storing(self):
        a = Data()
        a._set_attr('bool', self.boolval)
        a._set_attr('integer', self.intval)
        a.store()

        # And now I try to edit/delete the keys; I should not be able to do it
        # after saving. I try only for a couple of attributes
        with self.assertRaises(ModificationNotAllowed):
            a._del_attr('bool')
        with self.assertRaises(ModificationNotAllowed):
            a._set_attr('integer', 13)

    def test_modify_attr_after_store(self):
        a = Data()
        a.store()
        with self.assertRaises(ModificationNotAllowed):
            a._set_attr('i', 12)

=======
>>>>>>> dbf3de9e

class TestTransitiveNoLoops(AiidaTestCase):
    """
    Test the transitive closure functionality
    """

    def test_loop_not_allowed(self):
        n1 = Node().store()
        n2 = Node().store()
        n3 = Node().store()
        n4 = Node().store()

        n2.add_link_from(n1, link_type=LinkType.CREATE)
        n3.add_link_from(n2, link_type=LinkType.CREATE)
        n4.add_link_from(n3, link_type=LinkType.CREATE)

        with self.assertRaises(ValueError):  # This would generate a loop
            n1.add_link_from(n4, link_type=LinkType.CREATE)


class TestQueryWithAiidaObjects(AiidaTestCase):
    """
    Test if queries work properly also with aiida.orm.Node classes instead of
    aiida.backends.djsite.db.models.DbNode objects.
    """

    def test_with_subclasses(self):
        from aiida.orm.querybuilder import QueryBuilder
        from aiida.orm import (JobCalculation, CalculationFactory, DataFactory)

        extra_name = self.__class__.__name__ + "/test_with_subclasses"
        calc_params = {
            'computer': self.computer,
            'resources': {
                'num_machines': 1,
                'num_mpiprocs_per_machine': 1
            }
        }

        TemplateReplacerCalc = CalculationFactory(
            'simpleplugins.templatereplacer')
        ParameterData = DataFactory('parameter')

        a1 = JobCalculation(**calc_params).store()
        # To query only these nodes later
        a1.set_extra(extra_name, True)
        a2 = TemplateReplacerCalc(**calc_params).store()
        # To query only these nodes later
        a2.set_extra(extra_name, True)
        a3 = Data().store()
        a3.set_extra(extra_name, True)
        a4 = ParameterData(dict={'a': 'b'}).store()
        a4.set_extra(extra_name, True)
        a5 = Node().store()
        a5.set_extra(extra_name, True)
        # I don't set the extras, just to be sure that the filtering works
        # The filtering is needed because other tests will put stuff int he DB
        a6 = JobCalculation(**calc_params)
        a6.store()
        a7 = Node()
        a7.store()

        # Query by calculation
        qb = QueryBuilder()
        qb.append(JobCalculation, filters={'extras': {'has_key': extra_name}})
        results = [_ for [_] in qb.all()]
        # a3, a4, a5 should not be found because they are not JobCalculations.
        # a6, a7 should not be found because they have not the attribute set.
        self.assertEquals(set([i.pk for i in results]), set([a1.pk, a2.pk]))

        # Same query, but by the generic Node class
        qb = QueryBuilder()
        qb.append(Node, filters={'extras': {'has_key': extra_name}})
        results = [_ for [_] in qb.all()]
        self.assertEquals(
            set([i.pk for i in results]),
            set([a1.pk, a2.pk, a3.pk, a4.pk, a5.pk]))

        # Same query, but by the Data class
        qb = QueryBuilder()
        qb.append(Data, filters={'extras': {'has_key': extra_name}})
        results = [_ for [_] in qb.all()]
        self.assertEquals(set([i.pk for i in results]), set([a3.pk, a4.pk]))

        # Same query, but by the ParameterData subclass
        qb = QueryBuilder()
        qb.append(ParameterData, filters={'extras': {'has_key': extra_name}})
        results = [_ for [_] in qb.all()]
        self.assertEquals(set([i.pk for i in results]), set([a4.pk]))

        # Same query, but by the TemplateReplacerCalc subclass
        qb = QueryBuilder()
        qb.append(
            TemplateReplacerCalc, filters={
                'extras': {
                    'has_key': extra_name
                }
            })
        results = [_ for [_] in qb.all()]
        self.assertEquals(set([i.pk for i in results]), set([a2.pk]))

    def test_get_inputs_and_outputs(self):
        a1 = Node().store()
        a2 = Node().store()
        a3 = Node().store()
        a4 = Node().store()

        a2.add_link_from(a1)
        a3.add_link_from(a2)
        a4.add_link_from(a2)
        a4.add_link_from(a3)

        # I check that I get the correct links
        self.assertEquals(set([n.uuid for n in a1.get_inputs()]), set([]))
        self.assertEquals(
            set([n.uuid for n in a1.get_outputs()]), set([a2.uuid]))

        self.assertEquals(
            set([n.uuid for n in a2.get_inputs()]), set([a1.uuid]))
        self.assertEquals(
            set([n.uuid for n in a2.get_outputs()]), set([a3.uuid, a4.uuid]))

        self.assertEquals(
            set([n.uuid for n in a3.get_inputs()]), set([a2.uuid]))
        self.assertEquals(
            set([n.uuid for n in a3.get_outputs()]), set([a4.uuid]))

        self.assertEquals(
            set([n.uuid for n in a4.get_inputs()]), set([a2.uuid, a3.uuid]))
        self.assertEquals(set([n.uuid for n in a4.get_outputs()]), set([]))


class TestNodeBasic(AiidaTestCase):
    """
    These tests check the basic features of nodes
    (setting of attributes, copying of files, ...)
    """
    boolval = True
    intval = 123
    floatval = 4.56
    stringval = "aaaa"
    # A recursive dictionary
    dictval = {
        'num': 3,
        'something': 'else',
        'emptydict': {},
        'recursive': {
            'a': 1,
            'b': True,
            'c': 1.2,
            'd': [1, 2, None],
            'e': {
                'z': 'z',
                'x': None,
                'xx': {},
                'yy': []
            }
        }
    }
    listval = [1, "s", True, None]
    emptydict = {}
    emptylist = []

    def test_attribute_mutability(self):
        """
        Attributes of a node should be immutable after storing, unless the stored_check is
        disabled in the call
        """
        a = Node()
        a._set_attr('bool', self.boolval)
        a._set_attr('integer', self.intval)
        a.store()

        # After storing attributes should now be immutable
        with self.assertRaises(ModificationNotAllowed):
            a._del_attr('bool')

        with self.assertRaises(ModificationNotAllowed):
            a._set_attr('integer', self.intval)

        # Passing stored_check=False should disable the mutability check
        a._del_attr('bool', stored_check=False)
        a._set_attr('integer', self.intval, stored_check=False)

        self.assertEquals(a.get_attr('integer'), self.intval)

        with self.assertRaises(AttributeError):
            a.get_attr('bool')

    def test_attr_before_storing(self):
        a = Node()
        a._set_attr('k1', self.boolval)
        a._set_attr('k2', self.intval)
        a._set_attr('k3', self.floatval)
        a._set_attr('k4', self.stringval)
        a._set_attr('k5', self.dictval)
        a._set_attr('k6', self.listval)
        a._set_attr('k7', self.emptydict)
        a._set_attr('k8', self.emptylist)
        a._set_attr('k9', None)

        # Now I check if I can retrieve them, before the storage
        self.assertEquals(self.boolval, a.get_attr('k1'))
        self.assertEquals(self.intval, a.get_attr('k2'))
        self.assertEquals(self.floatval, a.get_attr('k3'))
        self.assertEquals(self.stringval, a.get_attr('k4'))
        self.assertEquals(self.dictval, a.get_attr('k5'))
        self.assertEquals(self.listval, a.get_attr('k6'))
        self.assertEquals(self.emptydict, a.get_attr('k7'))
        self.assertEquals(self.emptylist, a.get_attr('k8'))
        self.assertIsNone(a.get_attr('k9'))

        # And now I try to delete the keys
        a._del_attr('k1')
        a._del_attr('k2')
        a._del_attr('k3')
        a._del_attr('k4')
        a._del_attr('k5')
        a._del_attr('k6')
        a._del_attr('k7')
        a._del_attr('k8')
        a._del_attr('k9')

        with self.assertRaises(AttributeError):
            # I delete twice the same attribute
            a._del_attr('k1')

        with self.assertRaises(AttributeError):
            # I delete a non-existing attribute
            a._del_attr('nonexisting')

        with self.assertRaises(AttributeError):
            # I get a deleted attribute
            a.get_attr('k1')

        with self.assertRaises(AttributeError):
            # I get a non-existing attribute
            a.get_attr('nonexisting')

    def test_get_attrs_before_storing(self):
        a = Node()
        a._set_attr('k1', self.boolval)
        a._set_attr('k2', self.intval)
        a._set_attr('k3', self.floatval)
        a._set_attr('k4', self.stringval)
        a._set_attr('k5', self.dictval)
        a._set_attr('k6', self.listval)
        a._set_attr('k7', self.emptydict)
        a._set_attr('k8', self.emptylist)
        a._set_attr('k9', None)

        target_attrs = {
            'k1': self.boolval,
            'k2': self.intval,
            'k3': self.floatval,
            'k4': self.stringval,
            'k5': self.dictval,
            'k6': self.listval,
            'k7': self.emptydict,
            'k8': self.emptylist,
            'k9': None
        }

        # Now I check if I can retrieve them, before the storage
        self.assertEquals(a.get_attrs(), target_attrs)

        # And now I try to delete the keys
        a._del_attr('k1')
        a._del_attr('k2')
        a._del_attr('k3')
        a._del_attr('k4')
        a._del_attr('k5')
        a._del_attr('k6')
        a._del_attr('k7')
        a._del_attr('k8')
        a._del_attr('k9')

        self.assertEquals(a.get_attrs(), {})

    def test_get_attrs_after_storing(self):
        a = Node()
        a._set_attr('k1', self.boolval)
        a._set_attr('k2', self.intval)
        a._set_attr('k3', self.floatval)
        a._set_attr('k4', self.stringval)
        a._set_attr('k5', self.dictval)
        a._set_attr('k6', self.listval)
        a._set_attr('k7', self.emptydict)
        a._set_attr('k8', self.emptylist)
        a._set_attr('k9', None)

        a.store()

        target_attrs = {
            'k1': self.boolval,
            'k2': self.intval,
            'k3': self.floatval,
            'k4': self.stringval,
            'k5': self.dictval,
            'k6': self.listval,
            'k7': self.emptydict,
            'k8': self.emptylist,
            'k9': None
        }

        # Now I check if I can retrieve them, before the storage
        self.assertEquals(a.get_attrs(), target_attrs)


    def test_store_object(self):
        """Trying to store objects should fail"""
        a = Node()
        a._set_attr('object', object(), clean=False)

        # django raises ValueError
        # sqlalchemy raises StatementError
        with self.assertRaises((ValueError, StatementError)):
            a.store()

        b = Node()
        b._set_attr('object_list', [object(), object()], clean=False)
        with self.assertRaises((ValueError, StatementError)):
            # objects are not json-serializable
            b.store()

    def test_append_to_empty_attr(self):
        """Appending to an empty attribute"""
        a = Node()
        a._append_to_attr('test', 0)
        a._append_to_attr('test', 1)

        self.assertEquals(a.get_attr('test'), [0, 1])

    def test_append_no_side_effects(self):
        """Check that _append_to_attr has no side effects"""
        a = Node()
        mylist = [1, 2, 3]

        a._set_attr('list', mylist)
        a._append_to_attr('list', 4)

        self.assertEquals(a.get_attr('list'), [1, 2, 3, 4])
        self.assertEquals(mylist, [1, 2, 3])

    #pylint: disable=no-self-use,unused-argument,unused-variable,no-member
    def DISABLED(self):
        """
        This test routine is disabled for the time being; I will re-enable
        when I have time to implement the check of the length of the 'key'.
        """

        def test_very_deep_attributes(self):
            """
            Test attributes where the total length of the key, including the
            separators, would be longer than the field length in the DB.
            """
            from aiida.backends.djsite.db import models

            n = Node()

            semi_long_string = "abcdefghijklmnopqrstuvwxyz"
            value = "some value"

            attribute = {semi_long_string: value}
            key_len = len(semi_long_string)

            max_len = models.DbAttribute._meta.get_field_by_name('key')[
                0].max_length

            while key_len < 2 * max_len:
                # Create a deep, recursive attribute
                attribute = {semi_long_string: attribute}
                key_len += len(semi_long_string) + len(models.DbAttribute._sep)

            n._set_attr(semi_long_string, attribute)

            n.store()

            all_keys = models.DbAttribute.objects.filter(
                dbnode=n.dbnode).values_list(
                    'key', flat=True)

            print max(len(i) for i in all_keys)

    def test_datetime_attribute(self):
        from aiida.utils.timezone import (get_current_timezone, is_naive,
                                          make_aware, now)

        a = Node()

        date = now()

        a._set_attr('some_date', date)
        a.store()

        retrieved = a.get_attr('some_date')

        if is_naive(date):
            date_to_compare = make_aware(date, get_current_timezone())
        else:
            date_to_compare = date

        # Do not compare microseconds (they are not stored in the case of MySQL)
        date_to_compare = date_to_compare.replace(microsecond=0)
        retrieved = retrieved.replace(microsecond=0)

        self.assertEquals(date_to_compare, retrieved)

    def test_attributes_on_copy(self):
        import copy

        a = Node()
        attrs_to_set = {
            'none': None,
            'bool': self.boolval,
            'integer': self.intval,
            'float': self.floatval,
            'string': self.stringval,
            'dict': self.dictval,
            'list': self.listval,
            'emptydict': {},
            'emptylist': [],
        }

        for k, v in attrs_to_set.iteritems():
            a._set_attr(k, v)

        a.store()

        # I now set extras
        extras_to_set = {
            'bool': 'some non-boolean value',
            'some_other_name': 987
        }
        all_extras = dict(_aiida_hash=AnyValue(), **extras_to_set)

        for k, v in extras_to_set.iteritems():
            a.set_extra(k, v)

            # I make a copy
        b = a.copy()
        # I modify an attribute and add a new one; I mirror it in the dictionary
        # for later checking
        b_expected_attributes = copy.deepcopy(attrs_to_set)
        b._set_attr('integer', 489)
        b_expected_attributes['integer'] = 489
        b._set_attr('new', 'cvb')
        b_expected_attributes['new'] = 'cvb'

        # I check before storing that the attributes are ok
        self.assertEquals({k: v
                           for k, v in b.iterattrs()}, b_expected_attributes)
        # Note that during copy, I do not copy the extras!
        self.assertEquals({k: v for k, v in b.iterextras()}, {})

        # I store now
        b.store()
        # and I finally add a extras
        b.set_extra('meta', 'textofext')
        b_expected_extras = {'meta': 'textofext', '_aiida_hash': AnyValue()}

        # Now I check for the attributes
        # First I check that nothing has changed
        self.assertEquals({k: v for k, v in a.iterattrs()}, attrs_to_set)
        self.assertEquals({k: v for k, v in a.iterextras()}, all_extras)

        # I check then on the 'b' copy
        self.assertEquals({k: v
                           for k, v in b.iterattrs()}, b_expected_attributes)
        self.assertEquals({k: v for k, v in b.iterextras()}, b_expected_extras)

    def test_files(self):
        import tempfile

        a = Node()

        file_content = 'some text ABCDE'
        file_content_different = 'other values 12345'

        with tempfile.NamedTemporaryFile() as f:
            f.write(file_content)
            f.flush()
            a.add_path(f.name, 'file1.txt')
            a.add_path(f.name, 'file2.txt')

        self.assertEquals(
            set(a.get_folder_list()), set(['file1.txt', 'file2.txt']))
        with open(a.get_abs_path('file1.txt')) as f:
            self.assertEquals(f.read(), file_content)
        with open(a.get_abs_path('file2.txt')) as f:
            self.assertEquals(f.read(), file_content)

        b = a.copy()
        self.assertNotEquals(a.uuid, b.uuid)

        # Check that the content is there
        self.assertEquals(
            set(b.get_folder_list()), set(['file1.txt', 'file2.txt']))
        with open(b.get_abs_path('file1.txt')) as f:
            self.assertEquals(f.read(), file_content)
        with open(b.get_abs_path('file2.txt')) as f:
            self.assertEquals(f.read(), file_content)

        # I overwrite a file and create a new one in the copy only
        with tempfile.NamedTemporaryFile() as f:
            f.write(file_content_different)
            f.flush()
            b.add_path(f.name, 'file2.txt')
            b.add_path(f.name, 'file3.txt')

        # I check the new content, and that the old one has not changed
        self.assertEquals(
            set(a.get_folder_list()), set(['file1.txt', 'file2.txt']))
        with open(a.get_abs_path('file1.txt')) as f:
            self.assertEquals(f.read(), file_content)
        with open(a.get_abs_path('file2.txt')) as f:
            self.assertEquals(f.read(), file_content)
        self.assertEquals(
            set(b.get_folder_list()),
            set(['file1.txt', 'file2.txt', 'file3.txt']))
        with open(b.get_abs_path('file1.txt')) as f:
            self.assertEquals(f.read(), file_content)
        with open(b.get_abs_path('file2.txt')) as f:
            self.assertEquals(f.read(), file_content_different)
        with open(b.get_abs_path('file3.txt')) as f:
            self.assertEquals(f.read(), file_content_different)

        # This should in principle change the location of the files,
        # so I recheck
        a.store()

        # I now copy after storing
        c = a.copy()
        # I overwrite a file and create a new one in the copy only
        with tempfile.NamedTemporaryFile() as f:
            f.write(file_content_different)
            f.flush()
            c.add_path(f.name, 'file1.txt')
            c.add_path(f.name, 'file4.txt')

        self.assertEquals(
            set(a.get_folder_list()), set(['file1.txt', 'file2.txt']))
        with open(a.get_abs_path('file1.txt')) as f:
            self.assertEquals(f.read(), file_content)
        with open(a.get_abs_path('file2.txt')) as f:
            self.assertEquals(f.read(), file_content)

        self.assertEquals(
            set(c.get_folder_list()),
            set(['file1.txt', 'file2.txt', 'file4.txt']))
        with open(c.get_abs_path('file1.txt')) as f:
            self.assertEquals(f.read(), file_content_different)
        with open(c.get_abs_path('file2.txt')) as f:
            self.assertEquals(f.read(), file_content)
        with open(c.get_abs_path('file4.txt')) as f:
            self.assertEquals(f.read(), file_content_different)

    def test_folders(self):
        """
        Similar as test_files, but I manipulate a tree of folders
        """
        import tempfile
        import os
        import shutil
        import random
        import string

        a = Node()

        # Since Node uses the same method of Folder(),
        # for this test I create a test folder by hand
        # For any non-test usage, use SandboxFolder()!

        directory = os.path.realpath(os.path.join('/', 'tmp', 'tmp_try'))
        while os.path.exists(os.path.join(directory)):
            # I append a random letter/number until it is unique
            directory += random.choice(string.ascii_uppercase + string.digits)

        # create a folder structure to copy around
        tree_1 = os.path.join(directory, 'tree_1')
        os.makedirs(tree_1)
        file_content = 'some text ABCDE'
        file_content_different = 'other values 12345'
        with open(os.path.join(tree_1, 'file1.txt'), 'w') as f:
            f.write(file_content)
        os.mkdir(os.path.join(tree_1, 'dir1'))
        os.mkdir(os.path.join(tree_1, 'dir1', 'dir2'))
        with open(os.path.join(tree_1, 'dir1', 'file2.txt'), 'w') as f:
            f.write(file_content)
        os.mkdir(os.path.join(tree_1, 'dir1', 'dir2', 'dir3'))

        # add the tree to the node

        a.add_path(tree_1, 'tree_1')

        # verify if the node has the structure I expect
        self.assertEquals(set(a.get_folder_list()), set(['tree_1']))
        self.assertEquals(
            set(a.get_folder_list('tree_1')), set(['file1.txt', 'dir1']))
        self.assertEquals(
            set(a.get_folder_list(os.path.join('tree_1', 'dir1'))),
            set(['dir2', 'file2.txt']))
        with open(a.get_abs_path(os.path.join('tree_1', 'file1.txt'))) as f:
            self.assertEquals(f.read(), file_content)
        with open(a.get_abs_path(os.path.join('tree_1', 'dir1',
                                              'file2.txt'))) as f:
            self.assertEquals(f.read(), file_content)

        # try to exit from the folder
        with self.assertRaises(ValueError):
            a.get_folder_list('..')

        # copy into a new node
        b = a.copy()
        self.assertNotEquals(a.uuid, b.uuid)

        # Check that the content is there
        self.assertEquals(set(b.get_folder_list('.')), set(['tree_1']))
        self.assertEquals(
            set(b.get_folder_list('tree_1')), set(['file1.txt', 'dir1']))
        self.assertEquals(
            set(b.get_folder_list(os.path.join('tree_1', 'dir1'))),
            set(['dir2', 'file2.txt']))
        with open(b.get_abs_path(os.path.join('tree_1', 'file1.txt'))) as f:
            self.assertEquals(f.read(), file_content)
        with open(b.get_abs_path(os.path.join('tree_1', 'dir1',
                                              'file2.txt'))) as f:
            self.assertEquals(f.read(), file_content)

        # I overwrite a file and create a new one in the copy only
        dir3 = os.path.join(directory, 'dir3')
        os.mkdir(dir3)

        b.add_path(dir3, os.path.join('tree_1', 'dir3'))
        # no absolute path here
        with self.assertRaises(ValueError):
            b.add_path('dir3', os.path.join('tree_1', 'dir3'))

        with tempfile.NamedTemporaryFile() as f:
            f.write(file_content_different)
            f.flush()
            b.add_path(f.name, 'file3.txt')

        # I check the new content, and that the old one has not changed
        # old
        self.assertEquals(set(a.get_folder_list('.')), set(['tree_1']))
        self.assertEquals(
            set(a.get_folder_list('tree_1')), set(['file1.txt', 'dir1']))
        self.assertEquals(
            set(a.get_folder_list(os.path.join('tree_1', 'dir1'))),
            set(['dir2', 'file2.txt']))
        with open(a.get_abs_path(os.path.join('tree_1', 'file1.txt'))) as f:
            self.assertEquals(f.read(), file_content)
        with open(a.get_abs_path(os.path.join('tree_1', 'dir1',
                                              'file2.txt'))) as f:
            self.assertEquals(f.read(), file_content)
        # new
        self.assertEquals(
            set(b.get_folder_list('.')), set(['tree_1', 'file3.txt']))
        self.assertEquals(
            set(b.get_folder_list('tree_1')), set(['file1.txt', 'dir1',
                                                   'dir3']))
        self.assertEquals(
            set(b.get_folder_list(os.path.join('tree_1', 'dir1'))),
            set(['dir2', 'file2.txt']))
        with open(b.get_abs_path(os.path.join('tree_1', 'file1.txt'))) as f:
            self.assertEquals(f.read(), file_content)
        with open(b.get_abs_path(os.path.join('tree_1', 'dir1',
                                              'file2.txt'))) as f:
            self.assertEquals(f.read(), file_content)

        # This should in principle change the location of the files,
        # so I recheck
        a.store()

        # I now copy after storing
        c = a.copy()
        # I overwrite a file, create a new one and remove a directory
        # in the copy only
        with tempfile.NamedTemporaryFile() as f:
            f.write(file_content_different)
            f.flush()
            c.add_path(f.name, os.path.join('tree_1', 'file1.txt'))
            c.add_path(f.name, os.path.join('tree_1', 'dir1', 'file4.txt'))
        c.remove_path(os.path.join('tree_1', 'dir1', 'dir2'))

        # check old
        self.assertEquals(set(a.get_folder_list('.')), set(['tree_1']))
        self.assertEquals(
            set(a.get_folder_list('tree_1')), set(['file1.txt', 'dir1']))
        self.assertEquals(
            set(a.get_folder_list(os.path.join('tree_1', 'dir1'))),
            set(['dir2', 'file2.txt']))
        with open(a.get_abs_path(os.path.join('tree_1', 'file1.txt'))) as f:
            self.assertEquals(f.read(), file_content)
        with open(a.get_abs_path(os.path.join('tree_1', 'dir1',
                                              'file2.txt'))) as f:
            self.assertEquals(f.read(), file_content)

        # check new
        self.assertEquals(set(c.get_folder_list('.')), set(['tree_1']))
        self.assertEquals(
            set(c.get_folder_list('tree_1')), set(['file1.txt', 'dir1']))
        self.assertEquals(
            set(c.get_folder_list(os.path.join('tree_1', 'dir1'))),
            set(['file2.txt', 'file4.txt']))
        with open(c.get_abs_path(os.path.join('tree_1', 'file1.txt'))) as f:
            self.assertEquals(f.read(), file_content_different)
        with open(c.get_abs_path(os.path.join('tree_1', 'dir1',
                                              'file2.txt'))) as f:
            self.assertEquals(f.read(), file_content)

        # garbage cleaning
        shutil.rmtree(directory)

    def test_attr_after_storing(self):
        a = Data()
        a._set_attr('none', None)
        a._set_attr('bool', self.boolval)
        a._set_attr('integer', self.intval)
        a._set_attr('float', self.floatval)
        a._set_attr('string', self.stringval)
        a._set_attr('dict', self.dictval)
        a._set_attr('list', self.listval)

        a.store()

        # Now I check if I can retrieve them, before the storage
        self.assertIsNone(a.get_attr('none'))
        self.assertEquals(self.boolval, a.get_attr('bool'))
        self.assertEquals(self.intval, a.get_attr('integer'))
        self.assertEquals(self.floatval, a.get_attr('float'))
        self.assertEquals(self.stringval, a.get_attr('string'))
        self.assertEquals(self.dictval, a.get_attr('dict'))
        self.assertEquals(self.listval, a.get_attr('list'))

    def test_attr_with_reload(self):
        a = Node()
        a._set_attr('none', None)
        a._set_attr('bool', self.boolval)
        a._set_attr('integer', self.intval)
        a._set_attr('float', self.floatval)
        a._set_attr('string', self.stringval)
        a._set_attr('dict', self.dictval)
        a._set_attr('list', self.listval)

        a.store()

        b = load_node(a.uuid)
        self.assertIsNone(a.get_attr('none'))
        self.assertEquals(self.boolval, b.get_attr('bool'))
        self.assertEquals(self.intval, b.get_attr('integer'))
        self.assertEquals(self.floatval, b.get_attr('float'))
        self.assertEquals(self.stringval, b.get_attr('string'))
        self.assertEquals(self.dictval, b.get_attr('dict'))
        self.assertEquals(self.listval, b.get_attr('list'))

        # Reload directly
        b = Node(dbnode=a.dbnode)
        self.assertIsNone(a.get_attr('none'))
        self.assertEquals(self.boolval, b.get_attr('bool'))
        self.assertEquals(self.intval, b.get_attr('integer'))
        self.assertEquals(self.floatval, b.get_attr('float'))
        self.assertEquals(self.stringval, b.get_attr('string'))
        self.assertEquals(self.dictval, b.get_attr('dict'))
        self.assertEquals(self.listval, b.get_attr('list'))

    def test_attr_and_extras(self):
        a = Node()
        a._set_attr('bool', self.boolval)
        a._set_attr('integer', self.intval)
        a._set_attr('float', self.floatval)
        a._set_attr('string', self.stringval)
        a._set_attr('dict', self.dictval)
        a._set_attr('list', self.listval)

        with self.assertRaises(ModificationNotAllowed):
            # I did not store, I cannot modify
            a.set_extra('bool', 'blablabla')

        a.store()

        a_string = 'some non-boolean value'
        # I now set an extra with the same name of an attr
        a.set_extra('bool', a_string)
        # and I check that there is no name clash
        self.assertEquals(self.boolval, a.get_attr('bool'))
        self.assertEquals(a_string, a.get_extra('bool'))

        self.assertEquals(a.get_extras(), {'bool': a_string, '_aiida_hash': AnyValue()})

    def test_get_extras_with_default(self):
        a = Node()
        a.store()
        a.set_extra('a', 'b')

        self.assertEquals(a.get_extra('a'), 'b')
        with self.assertRaises(AttributeError):
            a.get_extra('c')

        self.assertEquals(a.get_extra('c', 'def'), 'def')

    def test_attr_and_extras_multikey(self):
        """
        Multiple nodes with the same key. This should not be a problem

        I test only extras because the two tables are formally identical
        """
        n1 = Node().store()
        n2 = Node().store()

        n1.set_extra('samename', 1)
        # No problem, they are two different nodes
        n2.set_extra('samename', 1)

    def test_settings_methods(self):
        from aiida.backends.utils import (
            get_global_setting_description, get_global_setting,
            set_global_setting, del_global_setting)

        set_global_setting(key="aaa", value={'b': 'c'}, description="pippo")

        self.assertEqual(get_global_setting('aaa'), {'b': 'c'})
        self.assertEqual(get_global_setting_description('aaa'), "pippo")
        self.assertEqual(get_global_setting('aaa.b'), 'c')

        # The following is disabled because it is not supported in SQLAlchemy
        # Only top level elements can have descriptions
        # self.assertEqual(get_global_setting_description('aaa.b'), "")

        del_global_setting('aaa')

        with self.assertRaises(KeyError):
            get_global_setting('aaa.b')

        with self.assertRaises(KeyError):
            get_global_setting('aaa')

    def test_attr_listing(self):
        """
        Checks that the list of attributes and extras is ok.
        """
        a = Node()
        attrs_to_set = {
            'none': None,
            'bool': self.boolval,
            'integer': self.intval,
            'float': self.floatval,
            'string': self.stringval,
            'dict': self.dictval,
            'list': self.listval,
        }

        for k, v in attrs_to_set.iteritems():
            a._set_attr(k, v)

        a.store()

        # I now set extras
        extras_to_set = {
            'bool': 'some non-boolean value',
            'some_other_name': 987
        }

        for k, v in extras_to_set.iteritems():
            a.set_extra(k, v)

        all_extras = dict(_aiida_hash=AnyValue(), **extras_to_set)

        self.assertEquals(set(a.attrs()), set(attrs_to_set.keys()))
        self.assertEquals(set(a.extras()), set(all_extras.keys()))

        returned_internal_attrs = {k: v for k, v in a.iterattrs()}
        self.assertEquals(returned_internal_attrs, attrs_to_set)

        returned_attrs = {k: v for k, v in a.iterextras()}
        self.assertEquals(returned_attrs, all_extras)

    def test_versioning(self):
        """
        Test the versioning of the node when setting attributes and extras
        """
        a = Node()
        attrs_to_set = {
            'bool': self.boolval,
            'integer': self.intval,
            'float': self.floatval,
            'string': self.stringval,
            'dict': self.dictval,
            'list': self.listval,
        }

        for key, value in attrs_to_set.iteritems():
            a._set_attr(key, value)
            self.assertEquals(a.get_attr(key), value)

        a.store()

        # Check after storing
        for key, value in attrs_to_set.iteritems():
            self.assertEquals(a.get_attr(key), value)

        # Even if I stored many attributes, this should stay at 1
        self.assertEquals(a.dbnode.nodeversion, 1)

        # I check increment on new version
        a.set_extra('a', 'b')
        self.assertEquals(a.dbnode.nodeversion, 2)

        # In both cases, the node version must increase
        a.label = 'test'
        self.assertEquals(a.dbnode.nodeversion, 3)

        a.description = 'test description'
        self.assertEquals(a.dbnode.nodeversion, 4)

    def test_delete_extras(self):
        """
        Checks the ability of deleting extras, also when they are dictionaries
        or lists.
        """

        a = Node().store()
        extras_to_set = {
            'bool': self.boolval,
            'integer': self.intval,
            'float': self.floatval,
            'string': self.stringval,
            'dict': self.dictval,
            'list': self.listval,
            'further': 267,
        }

        all_extras = dict(_aiida_hash=AnyValue(), **extras_to_set)

        for k, v in extras_to_set.iteritems():
            a.set_extra(k, v)

        self.assertEquals({k: v for k, v in a.iterextras()}, all_extras)

        # I pregenerate it, it cannot change during iteration
        list_keys = list(extras_to_set.keys())
        for k in list_keys:
            # I delete one by one the keys and check if the operation is
            # performed correctly
            a.del_extra(k)
            del all_extras[k]
            self.assertEquals({k: v for k, v in a.iterextras()}, all_extras)

    def test_replace_extras_1(self):
        """
        Checks the ability of replacing extras, removing the subkeys also when
        these are dictionaries or lists.
        """
        a = Node().store()
        extras_to_set = {
            'bool': True,
            'integer': 12,
            'float': 26.2,
            'string': "a string",
            'dict': {
                "a": "b",
                "sublist": [1, 2, 3],
                "subdict": {
                    "c": "d"
                }
            },
            'list': [1, True, "ggg", {
                'h': 'j'
            }, [9, 8, 7]],
        }
        all_extras = dict(_aiida_hash=AnyValue(), **extras_to_set)

        # I redefine the keys with more complicated data, and
        # changing the data type too
        new_extras = {
            'bool': 12,
            'integer': [2, [3], 'a'],
            'float': {
                'n': 'm',
                'x': [1, 'r', {}]
            },
            'string': True,
            'dict': 'text',
            'list': 66.3,
        }

        for k, v in extras_to_set.iteritems():
            a.set_extra(k, v)

        self.assertEquals({k: v for k, v in a.iterextras()}, all_extras)

        for k, v in new_extras.iteritems():
            # I delete one by one the keys and check if the operation is
            # performed correctly
            a.set_extra(k, v)

        # I update extras_to_set with the new entries, and do the comparison
        # again
        all_extras.update(new_extras)
        self.assertEquals({k: v for k, v in a.iterextras()}, all_extras)

    def test_basetype_as_attr(self):
        """
        Test that setting a basetype as an attribute works transparently
        """
        from aiida.orm.data.parameter import ParameterData
        from aiida.orm.data.base import Str, List

        # This one is unstored
        l1 = List()
        l1._set_list(['b', [1, 2]])

        # This one is stored
        l2 = List()
        l2._set_list(['f', True, {'gg': None}])
        l2.store()

        # Manages to store, and value is converted to its base type
        p = ParameterData(dict={'b': Str("sometext"), 'c': l1})
        p.store()
        self.assertEqual(p.get_attr('b'), "sometext")
        self.assertIsInstance(p.get_attr('b'), basestring)
        self.assertEqual(p.get_attr('c'), ['b', [1, 2]])
        self.assertIsInstance(p.get_attr('c'), (list, tuple))

        # Check also before storing
        n = Node()
        n._set_attr('a', Str("sometext2"))
        n._set_attr('b', l2)
        self.assertEqual(n.get_attr('a'), "sometext2")
        self.assertIsInstance(n.get_attr('a'), basestring)
        self.assertEqual(n.get_attr('b'), ['f', True, {'gg': None}])
        self.assertIsInstance(n.get_attr('b'), (list, tuple))

        # Check also deep in a dictionary/list
        n = Node()
        n._set_attr('a', {'b': [Str("sometext3")]})
        self.assertEqual(n.get_attr('a')['b'][0], "sometext3")
        self.assertIsInstance(n.get_attr('a')['b'][0], basestring)
        n.store()
        self.assertEqual(n.get_attr('a')['b'][0], "sometext3")
        self.assertIsInstance(n.get_attr('a')['b'][0], basestring)

    def test_basetype_as_extra(self):
        """
        Test that setting a basetype as an attribute works transparently
        """
        from aiida.orm.data.base import Str, List

        # This one is unstored
        l1 = List()
        l1._set_list(['b', [1, 2]])

        # This one is stored
        l2 = List()
        l2._set_list(['f', True, {'gg': None}])
        l2.store()

        # Check also before storing
        n = Node()
        n.store()
        n.set_extra('a', Str("sometext2"))
        n.set_extra('c', l1)
        n.set_extra('d', l2)
        self.assertEqual(n.get_extra('a'), "sometext2")
        self.assertIsInstance(n.get_extra('a'), basestring)
        self.assertEqual(n.get_extra('c'), ['b', [1, 2]])
        self.assertIsInstance(n.get_extra('c'), (list, tuple))
        self.assertEqual(n.get_extra('d'), ['f', True, {'gg': None}])
        self.assertIsInstance(n.get_extra('d'), (list, tuple))

        # Check also deep in a dictionary/list
        n = Node()
        n.store()
        n.set_extra('a', {'b': [Str("sometext3")]})
        self.assertEqual(n.get_extra('a')['b'][0], "sometext3")
        self.assertIsInstance(n.get_extra('a')['b'][0], basestring)

    def test_versioning_lowlevel(self):
        """
        Checks the versioning.
        """
        a = Node()
        a.store()

        # Even if I stored many attributes, this should stay at 1
        self.assertEquals(a._dbnode.nodeversion, 1)
        self.assertEquals(a.dbnode.nodeversion, 1)
        self.assertEquals(a._dbnode.nodeversion, 1)

        a.label = "label1"
        a.label = "label2"
        self.assertEquals(a._dbnode.nodeversion, 3)
        self.assertEquals(a.dbnode.nodeversion, 3)
        self.assertEquals(a._dbnode.nodeversion, 3)

        a.description = "desc1"
        a.description = "desc2"
        a.description = "desc3"
        self.assertEquals(a._dbnode.nodeversion, 6)
        self.assertEquals(a.dbnode.nodeversion, 6)
        self.assertEquals(a._dbnode.nodeversion, 6)

    def test_comments(self):
        # This is the best way to compare dates with the stored ones, instead
        # of directly loading datetime.datetime.now(), or you can get a
        # "can't compare offset-naive and offset-aware datetimes" error
        from aiida.utils import timezone
        from aiida.backends.utils import get_automatic_user
        import time

        a = Node()
        with self.assertRaises(ModificationNotAllowed):
            a.add_comment('text', user=get_automatic_user())
        a.store()
        self.assertEquals(a.get_comments(), [])
        before = timezone.now()
        time.sleep(1)  # I wait 1 second because MySql time precision is 1 sec
        a.add_comment('text', user=get_automatic_user())
        a.add_comment('text2', user=get_automatic_user())
        time.sleep(1)
        after = timezone.now()

        comments = a.get_comments()

        times = [i['mtime'] for i in comments]
        for time in times:
            self.assertTrue(time > before)
            self.assertTrue(time < after)

        self.assertEquals([(i['user__email'], i['content'])
                           for i in comments], [
                               (self.user_email, 'text'),
                               (self.user_email, 'text2'),
                           ])

    def test_code_loading_from_string(self):
        """
        Checks that the method Code.get_from_string works correctly.
        """
        from aiida.orm.code import Code
        from aiida.common.exceptions import NotExistent, MultipleObjectsError, InputValidationError

        # Create some code nodes
        code1 = Code()
        code1.set_remote_computer_exec((self.computer, '/bin/true'))
        code1.label = 'test_code1'
        code1.store()

        code2 = Code()
        code2.set_remote_computer_exec((self.computer, '/bin/true'))
        code2.label = 'test_code2'
        code2.store()

        # Test that the code1 can be loaded correctly with its label
        q_code_1 = Code.get_from_string(code1.label)
        self.assertEquals(q_code_1.id, code1.id)
        self.assertEquals(q_code_1.label, code1.label)
        self.assertEquals(q_code_1.get_remote_exec_path(),
                          code1.get_remote_exec_path())

        # Test that the code2 can be loaded correctly with its label
        q_code_2 = Code.get_from_string(code2.label + '@' +
                                        self.computer.get_name())
        self.assertEquals(q_code_2.id, code2.id)
        self.assertEquals(q_code_2.label, code2.label)
        self.assertEquals(q_code_2.get_remote_exec_path(),
                          code2.get_remote_exec_path())

        # Calling get_from_string for a non string type raises exception
        with self.assertRaises(InputValidationError):
            Code.get_from_string(code1.id)

        # Test that the lookup of a nonexistent code works as expected
        with self.assertRaises(NotExistent):
            Code.get_from_string('nonexistent_code')

        # Add another code with the label of code1
        code3 = Code()
        code3.set_remote_computer_exec((self.computer, '/bin/true'))
        code3.label = 'test_code1'
        code3.store()

        # Query with the common label
        with self.assertRaises(MultipleObjectsError):
            Code.get_from_string(code3.label)

    def test_get_subclass_from_pk(self):
        """
        This test checks that
        aiida.orm.implementation.general.node.AbstractNode#get_subclass_from_pk
        works correctly for both backends.
        """
        a1 = Node().store()

        # Check that you can load it with a simple integer id.
        a2 = Node.get_subclass_from_pk(a1.id)
        self.assertEquals(a1.id, a2.id, "The ids of the stored and loaded node"
                          "should be equal (since it should be "
                          "the same node")

        # Check that you can load it with an id of type long.
        # a3 = Node.get_subclass_from_pk(long(a1.id))
        a3 = Node.get_subclass_from_pk(long(a1.id))
        self.assertEquals(a1.id, a3.id, "The ids of the stored and loaded node"
                          "should be equal (since it should be "
                          "the same node")

        # Check that it manages to load the node even if the id is
        # passed as a string.
        a4 = Node.get_subclass_from_pk(str(a1.id))
        self.assertEquals(a1.id, a4.id, "The ids of the stored and loaded node"
                          "should be equal (since it should be "
                          "the same node")

        # Check that a ValueError exception is raised when a string that can
        # not be casted to integer is passed.
        with self.assertRaises(ValueError):
            Node.get_subclass_from_pk("not_existing_node")

        # Check that a NotExistent exception is raised when an unknown id
        # is passed.
        from aiida.common.exceptions import NotExistent
        with self.assertRaises(NotExistent):
            Node.get_subclass_from_pk(9999999999)

        # Check that we get a NotExistent exception if we try to load an
        # instance of a node that doesn't correspond to the Class used to
        # load it.
        from aiida.orm.code import Code
        with self.assertRaises(NotExistent):
            Code.get_subclass_from_pk(a1.id)

    def test_code_loading_using_get(self):
        """
        Checks that the method Code.get(pk) works correctly.
        """
        from aiida.orm.code import Code
        from aiida.common.exceptions import NotExistent, MultipleObjectsError

        # Create some code nodes
        code1 = Code()
        code1.set_remote_computer_exec((self.computer, '/bin/true'))
        code1.label = 'test_code3'
        code1.store()

        code2 = Code()
        code2.set_remote_computer_exec((self.computer, '/bin/true'))
        code2.label = 'test_code4'
        code2.store()

        # Test that the code1 can be loaded correctly with its label only
        q_code_1 = Code.get(label=code1.label)
        self.assertEquals(q_code_1.id, code1.id)
        self.assertEquals(q_code_1.label, code1.label)
        self.assertEquals(q_code_1.get_remote_exec_path(),
                          code1.get_remote_exec_path())

        # Test that the code1 can be loaded correctly with its id/pk
        q_code_1 = Code.get(code1.id)
        self.assertEquals(q_code_1.id, code1.id)
        self.assertEquals(q_code_1.label, code1.label)
        self.assertEquals(q_code_1.get_remote_exec_path(),
                          code1.get_remote_exec_path())

        # Test that the code2 can be loaded correctly with its label and computername
        q_code_2 = Code.get(
            label=code2.label, machinename=self.computer.get_name())
        self.assertEquals(q_code_2.id, code2.id)
        self.assertEquals(q_code_2.label, code2.label)
        self.assertEquals(q_code_2.get_remote_exec_path(),
                          code2.get_remote_exec_path())

        # Test that the code2 can be loaded correctly with its id/pk
        q_code_2 = Code.get(code2.id)
        self.assertEquals(q_code_2.id, code2.id)
        self.assertEquals(q_code_2.label, code2.label)
        self.assertEquals(q_code_2.get_remote_exec_path(),
                          code2.get_remote_exec_path())

        # Test that the lookup of a nonexistent code works as expected
        with self.assertRaises(NotExistent):
            Code.get(label='nonexistent_code')

        # Add another code with the label of code1
        code3 = Code()
        code3.set_remote_computer_exec((self.computer, '/bin/true'))
        code3.label = 'test_code3'
        code3.store()

        # Query with the common label
        with self.assertRaises(MultipleObjectsError):
            Code.get(label=code3.label)

        # Add another code whose label is equal to pk of another code
        pk_label_duplicate = code1.pk
        code4 = Code()
        code4.set_remote_computer_exec((self.computer, '/bin/true'))
        code4.label = pk_label_duplicate
        code4.store()

        # Since the label of code4 is identical to the pk of code1, calling
        # Code.get(pk_label_duplicate) should return code1, as the pk takes
        # precedence
        q_code_4 = Code.get(code4.label)
        self.assertEquals(q_code_4.id, code1.id)
        self.assertEquals(q_code_4.label, code1.label)
        self.assertEquals(q_code_4.get_remote_exec_path(),
                          code1.get_remote_exec_path())

    def test_code_description(self):
        """
        This test checks that the code description is retrieved correctly
        when the code is searched with its id and label.
        """
        from aiida.orm.code import Code

        # Create a code node
        code = Code()
        code.set_remote_computer_exec((self.computer, '/bin/true'))
        code.label = 'test_code_label'
        code.description = 'test code description'
        code.store()

        q_code1 = Code.get(label=code.label)
        self.assertEquals(code.description, str(q_code1.description))

        q_code2 = Code.get(code.id)
        self.assertEquals(code.description, str(q_code2.description))

    def test_list_for_plugin(self):
        """
        This test checks the Code.list_for_plugin()
        """
        from aiida.orm.code import Code

        code1 = Code()
        code1.set_remote_computer_exec((self.computer, '/bin/true'))
        code1.label = 'test_code1'
        code1.set_input_plugin_name('plugin_name')
        code1.store()

        code2 = Code()
        code2.set_remote_computer_exec((self.computer, '/bin/true'))
        code2.label = 'test_code2'
        code2.set_input_plugin_name('plugin_name')
        code2.store()

        retrieved_pks = set(Code.list_for_plugin('plugin_name', labels=False))
        self.assertEqual(retrieved_pks, set([code1.pk, code2.pk]))

        retrieved_labels = set(Code.list_for_plugin('plugin_name', labels=True))
        self.assertEqual(retrieved_labels, set([code1.label, code2.label]))

    def test_load_node(self):
        """
        Tests the load node functionality
        """
        from aiida.orm.data.array import ArrayData
        from aiida.common.exceptions import NotExistent

        # I only need one node to test
        node = Node().store()
        uuid_stored = node.uuid  # convenience to store the uuid
        # Simple test to see whether I load correctly from the pk:
        self.assertEqual(uuid_stored, load_node(node.pk).uuid)
        # Testing the loading with the uuid:
        self.assertEqual(uuid_stored, load_node(uuid_stored).uuid)

        # Here I'm testing whether loading the node with the beginnings of a uuid works
        for i in range(10, len(uuid_stored), 2):
            start_uuid = uuid_stored[:i]
            self.assertEqual(uuid_stored, load_node(start_uuid).uuid)

        # Testing whether loading the node with part of UUID works, removing the dashes
        for i in range(10, len(uuid_stored), 2):
            start_uuid = uuid_stored[:i].replace('-', '')
            self.assertEqual(uuid_stored, load_node(start_uuid).uuid)
            # If I don't allow load_node to fix the dashes, this has to raise:
            with self.assertRaises(NotExistent):
                load_node(start_uuid, query_with_dashes=False)

        # Now I am reverting the order of the uuid, this will raise a NotExistent error:
        with self.assertRaises(NotExistent):
            load_node(uuid_stored[::-1])

        # I am giving a non-sensical pk, this should also raise
        with self.assertRaises(NotExistent):
            load_node(-1)

        # Last check, when asking for specific subclass, this should raise:
        for spec in (node.pk, uuid_stored):
            with self.assertRaises(NotExistent):
                load_node(spec, parent_class=ArrayData)


class TestSubNodesAndLinks(AiidaTestCase):

    def test_cachelink(self):
        """
        Test the proper functionality of the links cache, with different
        scenarios.
        """
        n1 = Node()
        n2 = Node()
        n3 = Node().store()
        n4 = Node().store()
        endnode = Node()

        # Nothing stored
        endnode.add_link_from(n1, "N1")
        # Try also reverse storage
        endnode.add_link_from(n2, "N2")

        self.assertEqual(endnode.get_inputs(only_in_db=True), [])
        self.assertEqual(
            set([(i[0], i[1].uuid)
                 for i in endnode.get_inputs(also_labels=True)]),
            set([("N1", n1.uuid), ("N2", n2.uuid)]))

        # Endnode not stored yet, n3 and n4 already stored
        endnode.add_link_from(n3, "N3")
        # Try also reverse storage
        endnode.add_link_from(n4, "N4")

        self.assertEqual(endnode.get_inputs(only_in_db=True), [])
        self.assertEqual(
            set([(i[0], i[1].uuid)
                 for i in endnode.get_inputs(also_labels=True)]),
            set([("N1", n1.uuid), ("N2", n2.uuid), ("N3", n3.uuid), ("N4",
                                                                     n4.uuid)]))

        # Some parent nodes are not stored yet
        with self.assertRaises(ModificationNotAllowed):
            endnode.store()

        self.assertEqual(
            set([(i[0], i[1].uuid)
                 for i in endnode.get_inputs(only_in_db=True, also_labels=True)
                ]), set())
        self.assertEqual(
            set([(i[0], i[1].uuid)
                 for i in endnode.get_inputs(also_labels=True)]),
            set([("N1", n1.uuid), ("N2", n2.uuid), ("N3", n3.uuid), ("N4",
                                                                     n4.uuid)]))

        # This will also store n1 and n2!
        endnode.store_all()

        self.assertEqual(
            set([(i[0], i[1].uuid)
                 for i in endnode.get_inputs(only_in_db=True, also_labels=True)
                ]),
            set([("N1", n1.uuid), ("N2", n2.uuid), ("N3", n3.uuid), ("N4",
                                                                     n4.uuid)]))
        self.assertEqual(
            set([(i[0], i[1].uuid)
                 for i in endnode.get_inputs(also_labels=True)]),
            set([("N1", n1.uuid), ("N2", n2.uuid), ("N3", n3.uuid), ("N4",
                                                                     n4.uuid)]))

    def test_store_with_unstored_parents(self):
        """
        I want to check that if parents are unstored I cannot store
        """
        n1 = Node()
        n2 = Node().store()
        endnode = Node()

        endnode.add_link_from(n1, "N1")
        endnode.add_link_from(n2, "N2")

        self.assertEqual(endnode.get_inputs(only_in_db=True), [])

        # Some parent nodes are not stored yet
        with self.assertRaises(ModificationNotAllowed):
            endnode.store()

        self.assertEqual(endnode.get_inputs(only_in_db=True), [])

        n1.store()
        # Now I can store
        endnode.store()

        self.assertEqual(
            set([(i[0], i[1].uuid)
                 for i in endnode.get_inputs(only_in_db=True, also_labels=True)
                ]), set([("N1", n1.uuid), ("N2", n2.uuid)]))
        self.assertEqual(
            set([(i[0], i[1].uuid)
                 for i in endnode.get_inputs(also_labels=True)]),
            set([("N1", n1.uuid), ("N2", n2.uuid)]))

    def test_storeall_with_unstored_grandparents(self):
        """
        I want to check that if grandparents are unstored I cannot store_all
        """
        n1 = Node()
        n2 = Node()
        endnode = Node()

        n2.add_link_from(n1, "N1")
        endnode.add_link_from(n2, "N2")

        # Grandparents are unstored
        with self.assertRaises(ModificationNotAllowed):
            endnode.store_all()

        n1.store()
        # Now it should work
        endnode.store_all()

        # Check the parents...
        self.assertEqual(
            set([(i[0], i[1].uuid) for i in n2.get_inputs(also_labels=True)]),
            set([("N1", n1.uuid)]))
        self.assertEqual(
            set([(i[0], i[1].uuid)
                 for i in endnode.get_inputs(also_labels=True)]),
            set([("N2", n2.uuid)]))

    def test_has_children_has_parents(self):
        """
        This check verifies that the properties has_children has_parents of the
        Node class behave correctly.
        """
        from aiida.common.links import LinkType

        # Create 2 nodes and store them
        n1 = Node().store()
        n2 = Node().store()

        # Create a link between these 2 nodes, link type CREATE so we track the provenance
        n2.add_link_from(n1, "N1", link_type=LinkType.CREATE)

        self.assertTrue(n1.has_children, "It should be true since n2 is the "
                        "child of n1.")
        self.assertFalse(n1.has_parents, "It should be false since n1 doesn't "
                         "have any parents.")
        self.assertFalse(n2.has_children, "It should be false since n2 "
                         "doesn't have any children.")
        self.assertTrue(n2.has_parents, "It should be true since n1 is the "
                        "parent of n2.")

    def test_use_code(self):
        from aiida.orm import JobCalculation
        from aiida.orm.code import Code

        computer = self.computer

        code = Code(remote_computer_exec=(computer, '/bin/true'))  # .store()

        unstoredcalc = JobCalculation(
            computer=computer,
            resources={
                'num_machines': 1,
                'num_mpiprocs_per_machine': 1
            })
        calc = JobCalculation(
            computer=computer,
            resources={
                'num_machines': 1,
                'num_mpiprocs_per_machine': 1
            }).store()

        # calc is not stored, and also code is not
        unstoredcalc.use_code(code)

        # calc is stored, but code is not
        calc.use_code(code)

        self.assertEqual(calc.get_code().uuid, code.uuid)
        self.assertEqual(unstoredcalc.get_code().uuid, code.uuid)

        # calc is not stored, but code is
        code.store()

        self.assertEqual(calc.get_code().uuid, code.uuid)
        self.assertEqual(unstoredcalc.get_code().uuid, code.uuid)

        unstoredcalc.store()

        self.assertEqual(calc.get_code().uuid, code.uuid)
        self.assertEqual(unstoredcalc.get_code().uuid, code.uuid)

    #pylint: disable=unused-variable,no-member,no-self-use
    def test_calculation_load(self):
        from aiida.orm import JobCalculation

        # I check with a string, with an object and with the computer pk/id
        calc = JobCalculation(
            computer=self.computer,
            resources={
                'num_machines': 1,
                'num_mpiprocs_per_machine': 1
            }).store()
        calc2 = JobCalculation(
            computer=self.computer.name,
            resources={
                'num_machines': 1,
                'num_mpiprocs_per_machine': 1
            }).store()
        calc3 = JobCalculation(
            computer=self.computer.id,
            resources={
                'num_machines': 1,
                'num_mpiprocs_per_machine': 1
            }).store()
        with self.assertRaises(Exception):
            # I should get an error if I ask for a computer id/pk that doesn't
            # exist
            _ = JobCalculation(
                computer=self.computer.id + 100000,
                resources={
                    'num_machines': 2,
                    'num_mpiprocs_per_machine': 1
                }).store()

    def test_links_label_constraints(self):
        n1 = Node().store()
        n2 = Node().store()
        n3 = Node().store()
        n4 = Node().store()
        n5 = Node().store()

        n3.add_link_from(n1, label='label1')
        # This should be allowed since it is an output label with the same name
        n4.add_link_from(n3, label='label1')

        # TODO: The following assertion doesn't apply anymore as it is
        # link_type specific
        # An input link with that name already exists
        # with self.assertRaises(UniquenessError):
        #     n3.add_link_from(n2, label='label1')

        # instead, for outputs, I can have multiple times the same label
        # (think to the case where n3 is a StructureData, and both n4 and n5
        # are calculations that use as label 'input_cell')
        n5.add_link_from(n3, label='label1')

    @unittest.skip("Skipping while we solve issue #301")
    def test_links_label_autogenerator(self):
        n1 = Node().store()
        n2 = Node().store()
        n3 = Node().store()
        n4 = Node().store()
        n5 = Node().store()
        n6 = Node().store()
        n7 = Node().store()
        n8 = Node().store()
        n9 = Node().store()
        n10 = Node().store()

        n10.add_link_from(n1)
        # Label should be automatically generated
        n10.add_link_from(n2)
        n10.add_link_from(n3)
        n10.add_link_from(n4)
        n10.add_link_from(n5)
        n10.add_link_from(n6)
        n10.add_link_from(n7)
        n10.add_link_from(n8)
        n10.add_link_from(n9)

        all_labels = [_[0] for _ in n10.get_inputs(also_labels=True)]
        self.assertEquals(
            len(set(all_labels)),
            len(all_labels), "There are duplicate links, that are not expected")

    @unittest.skip("Skipping while we solve issue #301")
    def test_link_replace(self):
        n1 = Node().store()
        n2 = Node().store()
        n3 = Node().store()

        n3.add_link_from(n1, label='the_label')
        # TODO: The following assertion doesn't apply anymore as it is
        # link_type specific
        # with self.assertRaises(UniquenessError):
        #     # A link with the same name already exists
        #     n3.add_link_from(n1, label='the_label')

        # I can replace the link and check that it was replaced
        n3._replace_link_from(n2, label='the_label')
        the_parent = [
            _[1].uuid for _ in n3.get_inputs(also_labels=True)
            if _[0] == 'the_label'
        ]
        self.assertEquals(
            len(the_parent), 1,
            "There are multiple input links with the same label (the_label)!")
        self.assertEquals(n2.uuid, the_parent[0])

        # _replace_link_from should work also if there is no previous link
        n2._replace_link_from(n1, label='the_label_2')
        the_parent_2 = [
            _[1].uuid for _ in n3.get_inputs(also_labels=True)
            if _[0] == 'the_label_2'
        ]
        self.assertEquals(
            len(the_parent_2), 1,
            "There are multiple input links with the same label (the_label_2)!")
        self.assertEquals(n1.uuid, the_parent_2[0])

    def test_link_with_unstored(self):
        """
        It is possible to store links between nodes even if they are unstored;
        these links are cached. However, if working in the cache, an explicit
        link name must be provided.
        """
        n1 = Node()
        n2 = Node()
        n3 = Node()
        n4 = Node()

        # No link names provided
        with self.assertRaises(ModificationNotAllowed):
            n4.add_link_from(n1)

        # Caching the links
        n2.add_link_from(n1, label='l1')
        n3.add_link_from(n2, label='l2')
        n3.add_link_from(n1, label='l3')

        # Twice the same link name
        with self.assertRaises(UniquenessError):
            n3.add_link_from(n4, label='l2')

        n2.store_all()
        n3.store_all()

        n2_in_links = [(l, n.uuid) for l, n in n2.get_inputs_dict().iteritems()]
        self.assertEquals(sorted(n2_in_links), sorted([
            ('l1', n1.uuid),
        ]))
        n3_in_links = [(l, n.uuid) for l, n in n3.get_inputs_dict().iteritems()]
        self.assertEquals(
            sorted(n3_in_links), sorted([
                ('l2', n2.uuid),
                ('l3', n1.uuid),
            ]))

        n1_out_links = [(l, n.pk) for l, n in n1.get_outputs(also_labels=True)]
        self.assertEquals(
            sorted(n1_out_links), sorted([
                ('l1', n2.pk),
                ('l3', n3.pk),
            ]))
        n2_out_links = [(l, n.pk) for l, n in n2.get_outputs(also_labels=True)]
        self.assertEquals(sorted(n2_out_links), sorted([('l2', n3.pk)]))

    @unittest.skip("This test should be enabled when link type constraints are properly implemented")
    def test_multiple_create_links(self):
        """
        Cannot have two CREATE links for the same node.
        """
        n1 = Node()
        n2 = Node()
        n3 = Node()

        # Caching the links
        n3.add_link_from(n1, label='CREATE', link_type=LinkType.CREATE)
        with self.assertRaises(UniquenessError):
            n3.add_link_from(n2, label='CREATE', link_type=LinkType.CREATE)

    def test_valid_links(self):
        import tempfile
        from aiida.orm import JobCalculation, DataFactory
        from aiida.orm.code import Code
        from aiida.orm.computer import Computer
        from aiida.common.datastructures import calc_states

        SinglefileData = DataFactory('singlefile')

        # I create some objects
        d1 = Data().store()
        with tempfile.NamedTemporaryFile() as f:
            d2 = SinglefileData(file=f.name).store()

        code = Code()
        code._set_remote()
        code.set_computer(self.computer)
        code.set_remote_computer_exec((self.computer, '/bin/true'))
        code.store()

        unsavedcomputer = Computer(name='localhost2', hostname='localhost')

        with self.assertRaises(ValueError):
            # I need to save the localhost entry first
            _ = JobCalculation(
                computer=unsavedcomputer,
                resources={
                    'num_machines': 1,
                    'num_mpiprocs_per_machine': 1
                }).store()

        # Load calculations with two different ways
        calc = JobCalculation(
            computer=self.computer,
            resources={
                'num_machines': 1,
                'num_mpiprocs_per_machine': 1
            }).store()
        calc2 = JobCalculation(
            computer=self.computer,
            resources={
                'num_machines': 1,
                'num_mpiprocs_per_machine': 1
            }).store()

        calc.add_link_from(d1)
        calc.add_link_from(d2, label='some_label')
        calc.use_code(code)

        # Cannot link to itself
        with self.assertRaises(ValueError):
            d1.add_link_from(d1)

        # I try to add wrong links (data to data, calc to calc, etc.)
        with self.assertRaises(ValueError):
            d2.add_link_from(d1)

        with self.assertRaises(ValueError):
            d1.add_link_from(d2)

        with self.assertRaises(ValueError):
            d1.add_link_from(code)

        with self.assertRaises(ValueError):
            code.add_link_from(d1)

        with self.assertRaises(ValueError):
            calc.add_link_from(calc2)

        calc_a = JobCalculation(
            computer=self.computer,
            resources={
                'num_machines': 1,
                'num_mpiprocs_per_machine': 1
            }).store()
        calc_b = JobCalculation(
            computer=self.computer,
            resources={
                'num_machines': 1,
                'num_mpiprocs_per_machine': 1
            }).store()

        data_node = Data().store()

        # I do a trick to set it to a state that allows writing
        calc_a._set_state(calc_states.RETRIEVING)
        calc_b._set_state(calc_states.RETRIEVING)

        data_node.add_link_from(calc_a, link_type=LinkType.CREATE)
        # A data cannot have two input calculations
        with self.assertRaises(ValueError):
            data_node.add_link_from(calc_b, link_type=LinkType.CREATE)

        newdata = Data()
        # Cannot add an input link if the calculation is not in status NEW
        with self.assertRaises(ModificationNotAllowed):
            calc_a.add_link_from(newdata)

        # Cannot replace input nodes if the calculation is not in status NEW
        with self.assertRaises(ModificationNotAllowed):
            calc_a._replace_link_from(d2, label='some_label')

        # Cannot (re)set the code if the calculation is not in status NEW
        with self.assertRaises(ModificationNotAllowed):
            calc_a.use_code(code)

        calculation_inputs = calc.get_inputs()
        inputs_type_data = [
            i for i in calculation_inputs if isinstance(i, Data)
        ]
        inputs_type_code = [
            i for i in calculation_inputs if isinstance(i, Code)
        ]

        # This calculation has three inputs (2 data and one code)
        self.assertEquals(len(calculation_inputs), 3)
        self.assertEquals(len(inputs_type_data), 2)
        self.assertEquals(len(inputs_type_code), 1)

    def test_check_single_calc_source(self):
        """
        Each data node can only have one input calculation
        """
        from aiida.orm import JobCalculation
        from aiida.common.datastructures import calc_states

        d1 = Data().store()

        calc = JobCalculation(
            computer=self.computer,
            resources={
                'num_machines': 1,
                'num_mpiprocs_per_machine': 1
            }).store()
        calc2 = JobCalculation(
            computer=self.computer,
            resources={
                'num_machines': 1,
                'num_mpiprocs_per_machine': 1
            }).store()

        # I cannot, calc it is in state NEW
        with self.assertRaises(ModificationNotAllowed):
            d1.add_link_from(calc)

        # I do a trick to set it to a state that allows setting the link
        calc._set_state(calc_states.RETRIEVING)
        calc2._set_state(calc_states.RETRIEVING)

        d1.add_link_from(calc, link_type=LinkType.CREATE)

        # more than one input to the same data object!
        with self.assertRaises(ValueError):
            d1.add_link_from(calc2, link_type=LinkType.CREATE)

class AnyValue(object):
    """
    Helper class that compares equal to everything.
    """
    def __eq__(self, other):
        return True

class TestNodeDeletion(AiidaTestCase):
    def _check_existence(self, uuids_check_existence, uuids_check_deleted):
        """
        I get 2 lists of uuids
        :param list uuids_check_existence: The list of uuids that have to exist
        :param list uuids_check_deleted:
            The list of uuids that should not exist,
            I check that NotExistent is raised.
        """
        from aiida.common.exceptions import NotExistent
        for uuid in uuids_check_existence:
            # This will raise if node is not existent:
            load_node(uuid)
        for uuid in uuids_check_deleted:
            # I check that it raises
            with self.assertRaises(NotExistent):
                load_node(uuid)
    def _create_calls_n_returns_graph(self):
        """
        Creates a complicated graph with a master with 1 inputs,
        2 slaves of it also using that input and an additional 1,
        producing output that is either returned or not returned by the master.
        Master also creates one nodes. This allows to check whether the delete_nodes
        command works as anticipated.
        """
        from aiida.common.links import LinkType


        in1, in2, wf, slave1, outp1, outp2, slave2, outp3, outp4 = [Node().store() for i in range(9)]
        wf.add_link_from(in1, link_type=LinkType.INPUT)
        slave1.add_link_from(in1, link_type=LinkType.INPUT)
        slave1.add_link_from(in2, link_type=LinkType.INPUT)
        slave2.add_link_from(in2, link_type=LinkType.INPUT)
        slave1.add_link_from(wf, link_type=LinkType.CALL)
        slave2.add_link_from(wf, link_type=LinkType.CALL)
        outp1.add_link_from(slave1, link_type=LinkType.CREATE)
        outp2.add_link_from(slave2, link_type=LinkType.CREATE)
        outp2.add_link_from(wf, link_type=LinkType.RETURN)
        outp3.add_link_from(wf, link_type=LinkType.CREATE)
        outp4.add_link_from(wf, link_type=LinkType.RETURN)
        return in1, in2, wf, slave1, outp1, outp2, slave2, outp3, outp4

    def test_deletion_simple(self):
        """
        I'm setting up a sequence of nodes connected by data provenance links.
        Testing whether I will delete the right ones.
        """
        from aiida.common.links import LinkType
        from aiida.utils.delete_nodes import delete_nodes

        nodes = [Node().store() for i in range(15)]
        uuids_check_existence = [n.uuid for n in nodes[:3]]
        uuids_check_deleted = [n.uuid for n in nodes[3:]]

        # Now I am linking the nodes in a branched network
        # Connecting nodes 1,2,3 to 0
        for i in range(1,4):
            nodes[i].add_link_from(nodes[0], link_type=LinkType.INPUT)
        # Connecting nodes 4,5,6 to 3
        for i in range(4, 7):
            nodes[i].add_link_from(nodes[3], link_type=LinkType.CREATE)
        # Connecting nodes 7,8 to 4
        for i in range(7, 9):
            nodes[i].add_link_from(nodes[4], link_type=LinkType.INPUT)
        # Connecting nodes 9 to 5
        for i in range(9, 10):
            nodes[i].add_link_from(nodes[5], link_type=LinkType.INPUT)
        for i in range(10, 14):
            nodes[i+1].add_link_from(nodes[i], link_type=LinkType.INPUT)
        delete_nodes((nodes[3].pk, nodes[10].pk), force=True, verbosity=0)
        self._check_existence(uuids_check_existence, uuids_check_deleted)


    def test_deletion_with_calls_with_returns(self):
        """
        Checking the case where I follow calls and return links for deletion
        """
        from aiida.utils.delete_nodes import delete_nodes
        in1, in2, wf, slave1, outp1, outp2, slave2, outp3, outp4 = self._create_calls_n_returns_graph()
        # The inputs are not harmed.
        uuids_check_existence = (in1.uuid, in2.uuid)
        # the slaves and their outputs have to disappear since calls are followed!
        uuids_check_deleted = [n.uuid for n in (wf, slave1, outp1, outp2, outp3, slave2, outp4)]
        delete_nodes([wf.pk], verbosity=0, force=True, follow_calls=True, follow_returns=True)
        self._check_existence(uuids_check_existence, uuids_check_deleted)

    def test_deletion_with_calls_no_returns(self):
        """
        Checking the case where I follow calls and not return links for deletion
        """

        from aiida.utils.delete_nodes import delete_nodes
        in1, in2, wf, slave1, outp1, outp2, slave2, outp3, outp4 = self._create_calls_n_returns_graph()
        # The inputs are not harmed.
        uuids_check_existence = (in1.uuid, in2.uuid, outp4.uuid)
        # the slaves and their outputs have to disappear since calls are followed!
        uuids_check_deleted = [n.uuid for n in (wf, slave1, outp1, outp2, outp3, slave2)]
        delete_nodes([wf.pk], verbosity=0, force=True, follow_calls=True, follow_returns=False)
        self._check_existence(uuids_check_existence, uuids_check_deleted)

    def test_deletion_no_calls_no_returns(self):
        """
        Checking the case where I don't follow calls and also not return links for deletion
        """

        from aiida.utils.delete_nodes import delete_nodes

        in1, in2, wf, slave1, outp1, outp2, slave2, outp3, outp4 = self._create_calls_n_returns_graph()
        # I don't follow calls, so the slaves and their output are unharmed, as well as input
        uuids_check_existence = [n.uuid for n in (in1, in2, slave1, outp1, outp2, slave2, outp4)]
        # the wf and it's direct output
        uuids_check_deleted = [n.uuid for n in (wf, outp3)]
        delete_nodes([wf.pk], verbosity=0, force=True, follow_calls=False, follow_returns=False)
        self._check_existence(uuids_check_existence, uuids_check_deleted)
        self._check_existence(uuids_check_existence, uuids_check_deleted)

    def test_deletion_no_calls_with_returns(self):
        """
        Checking the case where I follow returns and not calls for deletion
        """

        from aiida.utils.delete_nodes import delete_nodes

        in1, in2, wf, slave1, outp1, outp2, slave2, outp3, outp4 = self._create_calls_n_returns_graph()
        # I don't follow calls, so the slaves and their output are unharmed, as well as input
        uuids_check_existence = [n.uuid for n in (in1, in2, slave1, outp1, slave2)]
        # the wf and it's direct output and what it returned
        uuids_check_deleted = [n.uuid for n in (wf, outp3, outp2, outp4)]
        delete_nodes([wf.pk], verbosity=0, force=True, follow_calls=False, follow_returns=True)
        self._check_existence(uuids_check_existence, uuids_check_deleted)
        self._check_existence(uuids_check_existence, uuids_check_deleted)

    def test_deletion_with_returns_n_loops(self):
        """
        Setting up a simple loop, to check that the following doesn't go bananas.
        """
        from aiida.common.links import LinkType
        from aiida.utils.delete_nodes import delete_nodes

        in1, in2, wf = [Node().store() for i in range(3)]
        wf.add_link_from(in1, link_type=LinkType.INPUT)
        wf.add_link_from(in2, link_type=LinkType.INPUT)
        in2.add_link_from(wf, link_type=LinkType.RETURN)

        uuids_check_existence = (in1.uuid, )
        uuids_check_deleted = [n.uuid for n in (wf, in2)]

        delete_nodes([wf.pk], verbosity=0, force=True, follow_returns=True)
        self._check_existence(uuids_check_existence, uuids_check_deleted)<|MERGE_RESOLUTION|>--- conflicted
+++ resolved
@@ -22,7 +22,6 @@
 from aiida.orm.node import Node
 from aiida.orm.utils import load_node
 
-<<<<<<< HEAD
 class TestNodeHashing(AiidaTestCase):
     """
     Tests the functionality of hashing a node
@@ -129,58 +128,6 @@
         hash2 = c.get_hash()
         self.assertNotEquals(hash1, None)
         self.assertEquals(hash1, hash2)
-
-class TestDataNode(AiidaTestCase):
-    """
-    These tests check the features of Data nodes that differ from the base Node
-    """
-    boolval = True
-    intval = 123
-    floatval = 4.56
-    stringval = "aaaa"
-    # A recursive dictionary
-    dictval = {
-        'num': 3,
-        'something': 'else',
-        'emptydict': {},
-        'recursive': {
-            'a': 1,
-            'b': True,
-            'c': 1.2,
-            'd': [1, 2, None],
-            'e': {
-                'z': 'z',
-                'x': None,
-                'xx': {},
-                'yy': []
-            }
-        }
-    }
-    listval = [1, "s", True, None]
-    emptydict = {}
-    emptylist = []
-
-    def test_attr_after_storing(self):
-        a = Data()
-        a._set_attr('bool', self.boolval)
-        a._set_attr('integer', self.intval)
-        a.store()
-
-        # And now I try to edit/delete the keys; I should not be able to do it
-        # after saving. I try only for a couple of attributes
-        with self.assertRaises(ModificationNotAllowed):
-            a._del_attr('bool')
-        with self.assertRaises(ModificationNotAllowed):
-            a._set_attr('integer', 13)
-
-    def test_modify_attr_after_store(self):
-        a = Data()
-        a.store()
-        with self.assertRaises(ModificationNotAllowed):
-            a._set_attr('i', 12)
-
-=======
->>>>>>> dbf3de9e
 
 class TestTransitiveNoLoops(AiidaTestCase):
     """
