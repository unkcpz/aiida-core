--- conflicted
+++ resolved
@@ -2352,11 +2352,7 @@
         )
 
         structure = StructureData(pymatgen=a)
-<<<<<<< HEAD
-
-=======
-        
->>>>>>> 00340088
+
 
 class TestPymatgenFromStructureData(AiidaTestCase):
     """
