--- conflicted
+++ resolved
@@ -283,21 +283,12 @@
                         # Someone already set it, just skip
                         pass
                     logger_extra = get_dblogger_extra(calc)
-<<<<<<< HEAD
                     execlogger.error("Submission of calc {} failed, "
                                      "computer pk= {} ({}) is not configured "
                                      "for aiidauser {}".format(
                         calc.pk, computer.pk, computer.get_name(),
                         aiidauser.email),
                                      extra=logger_extra)
-=======
-                    execlogger.error(
-                        "Submission of calc {} failed, "
-                        "computer pk= {} ({}) is not configured "
-                        "for aiidauser {}".format(
-                            calc.pk, computer.pk, computer.name, aiidauser.email
-                        ), extra=logger_extra)
->>>>>>> fc7868c9
                 # Go to the next (dbcomputer,aiidauser) pair
                 continue
 
