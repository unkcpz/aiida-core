# -*- coding: utf-8 -*-
###########################################################################
# Copyright (c), The AiiDA team. All rights reserved.                     #
# This file is part of the AiiDA code.                                    #
#                                                                         #
# The code is hosted on GitHub at https://github.com/aiidateam/aiida_core #
# For further information on the license, see the LICENSE.txt file        #
# For further information please visit http://www.aiida.net               #
###########################################################################
import warnings
from aiida.common.log import configure_logging
from aiida.common.setup import get_property

__copyright__ = u"Copyright (c), This file is part of the AiiDA platform. For further information please visit http://www.aiida.net/. All rights reserved."
__license__ = "MIT license, see LICENSE.txt file."
__version__ = "0.10.1"
__authors__ = "The AiiDA team."
__paper__ = """G. Pizzi, A. Cepellotti, R. Sabatini, N. Marzari, and B. Kozinsky, "AiiDA: automated interactive infrastructure and database for computational science", Comp. Mat. Sci 111, 218-230 (2016); http://dx.doi.org/10.1016/j.commatsci.2015.09.013 - http://www.aiida.net."""
__paper_short__ = """G. Pizzi et al., Comp. Mat. Sci 111, 218 (2016)."""

<<<<<<< HEAD

# Custom logging level, intended specifically for informative log messages
# reported during WorkChains and Workflows. We want the level between INFO(20)
# and WARNING(30) such that it will be logged for the default loglevel, however
# the value 25 is already reserved for SUBWARNING by the multiprocessing module.
LOG_LEVEL_REPORT = 23
logging.addLevelName(LOG_LEVEL_REPORT, 'REPORT')


# A logging filter that can be used to disable logging
class NotInTestingFilter(logging.Filter):

    def filter(self, record):
        from aiida import settings
        return not settings.TESTING_MODE


# A sample logging configuration. The only tangible logging
# performed by this configuration is to send an email to
# the site admins on every HTTP 500 error when DEBUG=False.
# See http://docs.djangoproject.com/en/dev/topics/logging for
# more details on how to customize your logging configuration.
LOGGING = {
    'version': 1,
    'disable_existing_loggers': True,
    'formatters': {
        'verbose': {
            'format': '%(levelname)s %(asctime)s %(module)s %(process)d '
                      '%(thread)d %(message)s',
        },
        'halfverbose': {
            'format': '%(asctime)s, %(name)s: [%(levelname)s] %(message)s',
            'datefmt': '%m/%d/%Y %I:%M:%S %p',
        },
    },
    'filters': {
        'testing': {
            '()': NotInTestingFilter
        }
    },
    'handlers': {
        'console': {
            'level': 'DEBUG',
            'class': 'logging.StreamHandler',
            'formatter': 'halfverbose',
            'filters': ['testing']
        },
        'dblogger': {
            # get_property takes the property from the config json file
            # The key used in the json, and the default value, are
            # specified in the _property_table inside aiida.common.setup
            # NOTE: To modify properties, use the 'verdi devel setproperty'
            #   command and similar ones (getproperty, describeproperties, ...)
            'level': get_property('logging.db_loglevel'),
            'class': 'aiida.utils.logger.DBLogHandler',
        },
    },
    'loggers': {
        'aiida': {
            'handlers': ['console', 'dblogger'],
            'level': get_property('logging.aiida_loglevel'),
            'propagate': False,
        },
        'paramiko': {
            'handlers': ['console'],
            'level': get_property('logging.paramiko_loglevel'),
            'propagate': False,
        },
        'alembic': {
            'handlers': ['console'],
            'level': get_property('logging.alembic_loglevel'),
            'propagate': False,
        },
        'sqlalchemy': {
            'handlers': ['console'],
            'level': get_property('logging.sqlalchemy_loglevel'),
            'propagate': False,
            'qualname': 'sqlalchemy.engine',
        },
        'celery': {
            'handlers': ['console'],
            'level': get_property('logging.aiida_loglevel'),
            'propagate': True,
        },
    },
}

# Configure the global logger through the LOGGING dictionary
logging.config.dictConfig(LOGGING)
=======
# Configure the default logging
configure_logging()
>>>>>>> e8ff72cb

if get_property("warnings.showdeprecations"):
    # print out the warnings coming from deprecation
    # in Python 2.7 it is suppressed by default
    warnings.simplefilter('default', DeprecationWarning)

def try_load_dbenv(*argc, **argv):
    """
    Run `load_dbenv` unless the dbenv has already been loaded.
    """
    if not is_dbenv_loaded():
        load_dbenv(*argc, **argv)
        return True
    return False

def load_dbenv(*argc, **argv):
    """
    Alias for `load_dbenv` from `aiida.backends.utils`
    """
    from aiida.backends.utils import load_dbenv
    return load_dbenv(*argc, **argv)


def is_dbenv_loaded(*argc, **argv):
    """
    Alias for `is_dbenv_loaded` from `aiida.backends.utils`
    """
    from aiida.backends.utils import is_dbenv_loaded
    return is_dbenv_loaded(*argc, **argv)


def get_version():
    """
    Very simple function to get a string with the version number.
    """
    return __version__


def _get_raw_file_header():
    """
    Get a string to be put as header of files created with AiiDA; no
    comment character is put in front

    :return: a (multiline) string
    """
    return """This file has been created with AiiDA v. {}
If you use AiiDA for publication purposes, please cite:
{}
""".format(__version__, __paper__)

def get_file_header(comment_char="# "):
    """
    Get a string to be put as header of files created with AiiDA;
    put in front a comment character as specified in the parameter

    :param comment_char: string put in front of each line
    :return: a (multiline) string
    """
    lines = _get_raw_file_header().splitlines()
    return "\n".join("{}{}".format(comment_char, line) for line in lines)<|MERGE_RESOLUTION|>--- conflicted
+++ resolved
@@ -18,100 +18,8 @@
 __paper__ = """G. Pizzi, A. Cepellotti, R. Sabatini, N. Marzari, and B. Kozinsky, "AiiDA: automated interactive infrastructure and database for computational science", Comp. Mat. Sci 111, 218-230 (2016); http://dx.doi.org/10.1016/j.commatsci.2015.09.013 - http://www.aiida.net."""
 __paper_short__ = """G. Pizzi et al., Comp. Mat. Sci 111, 218 (2016)."""
 
-<<<<<<< HEAD
-
-# Custom logging level, intended specifically for informative log messages
-# reported during WorkChains and Workflows. We want the level between INFO(20)
-# and WARNING(30) such that it will be logged for the default loglevel, however
-# the value 25 is already reserved for SUBWARNING by the multiprocessing module.
-LOG_LEVEL_REPORT = 23
-logging.addLevelName(LOG_LEVEL_REPORT, 'REPORT')
-
-
-# A logging filter that can be used to disable logging
-class NotInTestingFilter(logging.Filter):
-
-    def filter(self, record):
-        from aiida import settings
-        return not settings.TESTING_MODE
-
-
-# A sample logging configuration. The only tangible logging
-# performed by this configuration is to send an email to
-# the site admins on every HTTP 500 error when DEBUG=False.
-# See http://docs.djangoproject.com/en/dev/topics/logging for
-# more details on how to customize your logging configuration.
-LOGGING = {
-    'version': 1,
-    'disable_existing_loggers': True,
-    'formatters': {
-        'verbose': {
-            'format': '%(levelname)s %(asctime)s %(module)s %(process)d '
-                      '%(thread)d %(message)s',
-        },
-        'halfverbose': {
-            'format': '%(asctime)s, %(name)s: [%(levelname)s] %(message)s',
-            'datefmt': '%m/%d/%Y %I:%M:%S %p',
-        },
-    },
-    'filters': {
-        'testing': {
-            '()': NotInTestingFilter
-        }
-    },
-    'handlers': {
-        'console': {
-            'level': 'DEBUG',
-            'class': 'logging.StreamHandler',
-            'formatter': 'halfverbose',
-            'filters': ['testing']
-        },
-        'dblogger': {
-            # get_property takes the property from the config json file
-            # The key used in the json, and the default value, are
-            # specified in the _property_table inside aiida.common.setup
-            # NOTE: To modify properties, use the 'verdi devel setproperty'
-            #   command and similar ones (getproperty, describeproperties, ...)
-            'level': get_property('logging.db_loglevel'),
-            'class': 'aiida.utils.logger.DBLogHandler',
-        },
-    },
-    'loggers': {
-        'aiida': {
-            'handlers': ['console', 'dblogger'],
-            'level': get_property('logging.aiida_loglevel'),
-            'propagate': False,
-        },
-        'paramiko': {
-            'handlers': ['console'],
-            'level': get_property('logging.paramiko_loglevel'),
-            'propagate': False,
-        },
-        'alembic': {
-            'handlers': ['console'],
-            'level': get_property('logging.alembic_loglevel'),
-            'propagate': False,
-        },
-        'sqlalchemy': {
-            'handlers': ['console'],
-            'level': get_property('logging.sqlalchemy_loglevel'),
-            'propagate': False,
-            'qualname': 'sqlalchemy.engine',
-        },
-        'celery': {
-            'handlers': ['console'],
-            'level': get_property('logging.aiida_loglevel'),
-            'propagate': True,
-        },
-    },
-}
-
-# Configure the global logger through the LOGGING dictionary
-logging.config.dictConfig(LOGGING)
-=======
 # Configure the default logging
 configure_logging()
->>>>>>> e8ff72cb
 
 if get_property("warnings.showdeprecations"):
     # print out the warnings coming from deprecation
