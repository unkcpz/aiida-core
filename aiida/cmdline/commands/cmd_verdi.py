--- conflicted
+++ resolved
@@ -50,29 +50,6 @@
     # Allow characters that typically designate the start of a path.
     return not value[0].isalnum() and value[0] not in ['/', '.', '~', '$']
 
-<<<<<<< HEAD
-        # If we match an actual command, simply return the match
-        if cmd is not None:
-            return cmd
-
-        # If this command is called during tab-completion, we do not want to print an error message if the command can't
-        # be found, but instead we want to simply return here. However, in a normal command execution, we do want to
-        # execute the rest of this method to try and match commands that are similar in order to provide the user with
-        # some hints. The problem is that there is no one canonical way to determine whether the invocation is due to a
-        # normal command execution or a tab-complete operation. The `resilient_parsing` attribute of the `Context` is
-        # designed to allow things like tab-completion, however, it is not the only purpose. For now this is our best
-        # bet though to detect a tab-complete event. When `resilient_parsing` is switched on, we assume a tab-complete
-        # and do nothing in case the command name does not match an actual command.
-        if ctx.resilient_parsing:
-            return
-
-        if int(cmd_name.lower().encode('utf-8').hex(), 16) == 0x6769757365707065:
-            import base64
-            import gzip
-            click.echo(gzip.decompress(base64.b85decode(GIU.encode('utf-8'))).decode('utf-8'))
-            return None
-
-=======
 
 shell_completion._start_of_option = _start_of_option  # pylint: disable=protected-access
 
@@ -91,7 +68,6 @@
 
     def fail_with_suggestions(self, ctx, cmd_name):
         """Fail the command while trying to suggest commands to resemble the requested ``cmd_name``."""
->>>>>>> 2ac06735
         # We might get better results with the Levenshtein distance or more advanced methods implemented in FuzzyWuzzy
         # or similar libs, but this is an easy win for now.
         matches = difflib.get_close_matches(cmd_name, self.list_commands(ctx), cutoff=0.5)
