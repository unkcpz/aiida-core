# -*- coding: utf-8 -*-
###########################################################################
# Copyright (c), The AiiDA team. All rights reserved.                     #
# This file is part of the AiiDA code.                                    #
#                                                                         #
# The code is hosted on GitHub at https://github.com/aiidateam/aiida_core #
# For further information on the license, see the LICENSE.txt file        #
# For further information please visit http://www.aiida.net               #
###########################################################################
# Requirements for core AiiDA functionalities
install_requires = [
    'pip==9.0.1',
<<<<<<< HEAD
    'setuptools>=33.1.0',
=======
    'setuptools>=18.5',
>>>>>>> ac2c8f66
    'wheel==0.29.0',
    'python-dateutil==2.6.0',
    'python-mimeparse==0.1.4',
    'django==1.7.4',  # upgrade to Django 1.9 does prevent AiiDA functioning
    'django_extensions==1.5',
    'tzlocal==1.3',
    'pytz==2014.10',
    # We need for the time being to stay with an old version 
    # of celery, including the versions of the AMQP libraries below,
    # because the support for a SQLA broker has been dropped in later
    # versions... Actually, this might be source or problems with 
    # SQLA for us... probably switch to using rabbitmq?
    # Note that however this requires a new server process.
    'celery==3.1.25',
    # The next two are internal dependencies of celery, but since
    # in the past we had version mismatch problems, we freeze them
    # as well
    'billiard==3.3.0.23',
    'amqp==1.4.9',
    'anyjson==0.3.3',
    'supervisor==3.1.3',
    'meld3==1.0.0',
    'numpy==1.12.0',
    'plumpy==0.7.6',
    'SQLAlchemy==1.0.12',  # upgrade to SQLalchemy 1.1.5 does break tests, see #465
    'SQLAlchemy-Utils==0.31.2',
    'ujson==1.35',
    'enum34==1.1.2',
    'voluptuous==0.8.11',
    'aldjemy==0.6.0',
    'passlib==1.7.1',
    'validate_email==1.3',
    'click==6.7',
    'click-plugins',
    'click-completion',
    'click-spinner',
    'tabulate==0.7.5',
    'ete3==3.0.0b35',
    'uritools==1.0.2',
    'psycopg2==2.7.1',
    # Requirements for ssh transport
    'paramiko==1.15.2',
    'ecdsa==0.13',
    'pycrypto==2.6.1',
    # Requirements for verdi shell (version of ipython non enforced, because
    # there are people who still prefer version 4 rather than the latest)
    'ipython',
]

extras_require = {
    # Requirements for ssh transport with authentification through Kerberos
    # token
    # N. B.: you need to install first libffi and MIT kerberos GSSAPI including header files.
    # E.g. for Ubuntu 14.04: sudo apt-get install libffi-dev libkrb5-dev
    'ssh_kerberos': [
        'pyasn1==0.1.9',
        'python-gssapi==0.6.4',
    ],
    # Requirements for RESTful API
    'REST': [
        'flask==0.10.1',
        'flask_restful==0.3.5',
        'flask-cors==3.0.1',
        'pyparsing==2.1.10',
        'pattern==2.6',
        'Flask-SqlAlchemy==2.1',
        'SQLAlchemy-migrate==0.10.0',
        'marshmallow-sqlalchemy==0.10.0',
        'flask-marshmallow==0.7.0',
        'itsdangerous==0.24',
        'flask-httpauth==3.2.0',
        'flask-cache==0.13.1',
        'python-memcached==1.58',
    ],
    # Requirements to buiilding documentation
    'docs': [
        'Sphinx==1.5.2',
        'pygments==2.2.0',
        'docutils==0.13.1',
        'jinja2==2.9.5',
        'markupsafe==0.23',
        # Required by readthedocs
        'sphinx_rtd_theme==0.1.9',
    ],
    # Requirements for non-core funciontalities that rely on external atomic
    # manipulation/processing software
    'atomic_tools': [
        'pyspglib',
        # support for symmetry detection in aiida.orm.data.structure. Has no
        # easily accessible version number
        'pymatgen==4.5.3',  # support for NWChem I/O
        'ase==3.12.0',  # support for crystal structure manipulation
        'PyMySQL==0.7.9',  # required by ICSD tools
        'PyCifRW==3.6.2.1',
        # support for the AiiDA CifData class. Update to version 4 ddoes
        # break tests
    ],
    # Requirements for advanced plotting features
    # N.B. requires vtk to be installed
    'advanced_plotting': [
        'mayavi==4.5.0',
    ],
    # Requirements for sqlite (anyway, do not use sqlite for production)
    'sqlite': [
        'pysqlite==2.6.3',
    ],
    # Requirements for jupyter notebook
    'notebook': [
        'jupyter',
    ],
    # Requirements for testing
    'testing': [
        'mock',
    ]
}<|MERGE_RESOLUTION|>--- conflicted
+++ resolved
@@ -10,11 +10,7 @@
 # Requirements for core AiiDA functionalities
 install_requires = [
     'pip==9.0.1',
-<<<<<<< HEAD
-    'setuptools>=33.1.0',
-=======
     'setuptools>=18.5',
->>>>>>> ac2c8f66
     'wheel==0.29.0',
     'python-dateutil==2.6.0',
     'python-mimeparse==0.1.4',
@@ -48,9 +44,6 @@
     'passlib==1.7.1',
     'validate_email==1.3',
     'click==6.7',
-    'click-plugins',
-    'click-completion',
-    'click-spinner',
     'tabulate==0.7.5',
     'ete3==3.0.0b35',
     'uritools==1.0.2',
