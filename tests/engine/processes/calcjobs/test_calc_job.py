# -*- coding: utf-8 -*-
###########################################################################
# Copyright (c), The AiiDA team. All rights reserved.                     #
# This file is part of the AiiDA code.                                    #
#                                                                         #
# The code is hosted on GitHub at https://github.com/aiidateam/aiida-core #
# For further information on the license, see the LICENSE.txt file        #
# For further information please visit http://www.aiida.net               #
###########################################################################
# pylint: disable=too-many-public-methods,redefined-outer-name,no-self-use, too-many-lines
"""Test for the `CalcJob` process sub class."""
from copy import deepcopy
from functools import partial
import io
import json
import os
import pathlib
import tempfile
from unittest.mock import patch

import pytest

from aiida import orm
from aiida.common import CalcJobState, LinkType, StashMode, exceptions
from aiida.engine import CalcJob, CalcJobImporter, ExitCode, Process, launch
from aiida.engine.processes.calcjobs.calcjob import validate_monitors, validate_stash_options
from aiida.engine.processes.calcjobs.monitors import CalcJobMonitorAction, CalcJobMonitorResult
from aiida.engine.processes.ports import PortNamespace
from aiida.plugins import CalculationFactory

ArithmeticAddCalculation = CalculationFactory('core.arithmetic.add')  # pylint: disable=invalid-name


def raise_exception(exception, *args, **kwargs):
    """Raise an exception of the specified class.

    :param exception: exception class to raise
    """
    raise exception()


@pytest.fixture
def get_calcjob_builder(aiida_local_code_factory):
    """Return a builder for the ``ArithmeticAddCalculation`` that is ready to go."""

    def _factory(**kwargs):
        code = aiida_local_code_factory('core.arithmetic.add', 'bash')
        builder = code.get_builder()
        builder.x = orm.Int(1)
        builder.y = orm.Int(1)
        builder._update(**kwargs)  # pylint: disable=protected-access
        return builder

    return _factory


@pytest.mark.requires_rmq
class DummyCalcJob(CalcJob):
    """`DummyCalcJob` implementation to test the calcinfo with container code."""

    @classmethod
    def define(cls, spec):
        super().define(spec)

    def prepare_for_submission(self, folder):
        from aiida.common.datastructures import CalcInfo, CodeInfo

        codeinfo = CodeInfo()
        codeinfo.code_uuid = self.inputs.code.uuid
        codeinfo.cmdline_params = ['--version', '-c']
        codeinfo.stdin_name = 'aiida.in'
        codeinfo.stdout_name = 'aiida.out'
        codeinfo.stderr_name = 'aiida.err'

        calcinfo = CalcInfo()
        calcinfo.codes_info = [codeinfo]

        return calcinfo


@pytest.mark.requires_rmq
class FileCalcJob(CalcJob):
    """Example `CalcJob` implementation to test the `provenance_exclude_list` functionality.

    The content of the input `files` will be copied to the `folder` sandbox, but also added to the attribute
    `provenance_exclude_list` of the `CalcInfo` which should instruct the engine to copy the files to the remote work
    directory but NOT to the repository of the `CalcJobNode`.
    """

    @classmethod
    def define(cls, spec):
        super().define(spec)
        spec.input('settings', valid_type=orm.Dict)
        spec.input_namespace('files', valid_type=orm.SinglefileData, dynamic=True)

    def prepare_for_submission(self, folder):
        from aiida.common.datastructures import CalcInfo, CodeInfo

        for key, node in self.inputs.files.items():
            filepath = key.replace('_', os.sep)
            dirname = os.path.dirname(filepath)
            basename = os.path.basename(filepath)
            with node.open(mode='rb') as source:
                if dirname:
                    subfolder = folder.get_subfolder(dirname, create=True)
                    subfolder.create_file_from_filelike(source, basename)
                else:
                    folder.create_file_from_filelike(source, filepath)

        codeinfo = CodeInfo()
        codeinfo.code_uuid = self.inputs.code.uuid

        calcinfo = CalcInfo()
        calcinfo.codes_info = [codeinfo]
        calcinfo.provenance_exclude_list = self.inputs.settings.base.attributes.get('provenance_exclude_list')
        return calcinfo


@pytest.mark.requires_rmq
class MultiCodesCalcJob(CalcJob):
    """`MultiCodesCalcJob` implementation to test the calcinfo with multiple codes set.

    The codes are run in parallel. The codeinfo1 is set to run without mpi, and codeinfo2
    is set to run with mpi.
    """

    @classmethod
    def define(cls, spec):
        super().define(spec)
        spec.input('parallel_run', valid_type=orm.Bool)

    def prepare_for_submission(self, folder):
        from aiida.common.datastructures import CalcInfo, CodeInfo, CodeRunMode

        codeinfo1 = CodeInfo()
        codeinfo1.code_uuid = self.inputs.code.uuid
        codeinfo1.withmpi = False

        codeinfo2 = CodeInfo()
        codeinfo2.code_uuid = self.inputs.code.uuid

        calcinfo = CalcInfo()
        calcinfo.codes_info = [codeinfo1, codeinfo2]
        if self.inputs.parallel_run:
            calcinfo.codes_run_mode = CodeRunMode.PARALLEL
        else:
            calcinfo.codes_run_mode = CodeRunMode.SERIAL
        return calcinfo


@pytest.mark.requires_rmq
@pytest.mark.usefixtures('chdir_tmp_path')
@pytest.mark.parametrize('parallel_run', [True, False])
def test_multi_codes_run_parallel(aiida_local_code_factory, file_regression, parallel_run):
    """test codes_run_mode set in CalcJob"""

    inputs = {
        'code': aiida_local_code_factory('core.arithmetic.add', '/bin/bash'),
        'parallel_run': orm.Bool(parallel_run),
        'metadata': {
            'dry_run': True,
            'options': {
                'resources': {
                    'num_machines': 1,
                    'num_mpiprocs_per_machine': 1
                }
            }
        }
    }

    _, node = launch.run_get_node(MultiCodesCalcJob, **inputs)
    folder_name = node.dry_run_info['folder']
    submit_script_filename = node.get_option('submit_script_filename')
    with open(os.path.join(folder_name, submit_script_filename), encoding='utf8') as handle:
        content = handle.read()

    file_regression.check(content, extension='.sh')


@pytest.mark.requires_rmq
@pytest.mark.usefixtures('chdir_tmp_path')
@pytest.mark.parametrize('computer_use_double_quotes', [True, False])
def test_computer_double_quotes(aiida_computer, aiida_local_code_factory, file_regression, computer_use_double_quotes):
    """test that bash script quote escape behaviour can be controlled"""
    computer = aiida_computer(label=f'test-code-computer-{computer_use_double_quotes}')
    computer.set_use_double_quotes(computer_use_double_quotes)

    inputs = {
        'code': aiida_local_code_factory('core.arithmetic.add', '/bin/bash', computer),
        'metadata': {
            'dry_run': True,
            'options': {
                'resources': {
                    'num_machines': 1,
                    'num_mpiprocs_per_machine': 1
                },
                'withmpi': True,
            }
        }
    }

    _, node = launch.run_get_node(DummyCalcJob, **inputs)
    folder_name = node.dry_run_info['folder']
    submit_script_filename = node.get_option('submit_script_filename')
    with open(os.path.join(folder_name, submit_script_filename), encoding='utf8') as handle:
        content = handle.read()

    file_regression.check(content, extension='.sh')


@pytest.mark.requires_rmq
@pytest.mark.usefixtures('chdir_tmp_path')
@pytest.mark.parametrize('code_use_double_quotes', [True, False])
def test_code_double_quotes(aiida_localhost, file_regression, code_use_double_quotes):
    """test that bash script quote escape behaviour can be controlled"""
    code = orm.InstalledCode(computer=aiida_localhost, filepath_executable='/bin/bash')
    code.use_double_quotes = code_use_double_quotes
    inputs = {
        'code': code.store(),
        'metadata': {
            'dry_run': True,
            'options': {
                'resources': {
                    'num_machines': 1,
                    'num_mpiprocs_per_machine': 1
                },
                'withmpi': True,
            }
        }
    }

    _, node = launch.run_get_node(DummyCalcJob, **inputs)
    folder_name = node.dry_run_info['folder']
    submit_script_filename = node.get_option('submit_script_filename')
    with open(os.path.join(folder_name, submit_script_filename), encoding='utf8') as handle:
        content = handle.read()

    file_regression.check(content, extension='.sh')


@pytest.mark.requires_rmq
@pytest.mark.usefixtures('chdir_tmp_path')
def test_containerized_code(file_regression, aiida_localhost):
    """Test the :class:`~aiida.orm.nodes.data.code.containerized.ContainerizedCode`."""
    aiida_localhost.set_use_double_quotes(True)
    engine_command = """singularity exec --bind $PWD:$PWD {image_name}"""
    containerized_code = orm.ContainerizedCode(
        default_calc_job_plugin='core.arithmetic.add',
        filepath_executable='/bin/bash',
        engine_command=engine_command,
        image_name='ubuntu',
        computer=aiida_localhost,
    ).store()

    inputs = {
        'code': containerized_code,
        'metadata': {
            'dry_run': True,
            'options': {
                'resources': {
                    'num_machines': 1,
                    'num_mpiprocs_per_machine': 1
                },
                'withmpi': False,
            }
        }
    }

    _, node = launch.run_get_node(DummyCalcJob, **inputs)
    folder_name = node.dry_run_info['folder']
    submit_script_filename = node.get_option('submit_script_filename')
    content = (pathlib.Path(folder_name) / submit_script_filename).read_bytes().decode('utf-8')

    file_regression.check(content, extension='.sh')


@pytest.mark.requires_rmq
@pytest.mark.usefixtures('chdir_tmp_path')
def test_containerized_code_withmpi_true(file_regression, aiida_localhost):
    """Test the :class:`~aiida.orm.nodes.data.code.containerized.ContainerizedCode` with ``withmpi=True``."""
    aiida_localhost.set_use_double_quotes(True)
    engine_command = """singularity exec --bind $PWD:$PWD {image_name}"""
    containerized_code = orm.ContainerizedCode(
        default_calc_job_plugin='core.arithmetic.add',
        filepath_executable='/bin/bash',
        engine_command=engine_command,
        image_name='ubuntu',
        computer=aiida_localhost,
    ).store()

    inputs = {
        'code': containerized_code,
        'metadata': {
            'dry_run': True,
            'options': {
                'resources': {
                    'num_machines': 1,
                    'num_mpiprocs_per_machine': 1
                },
                'withmpi': True,
            }
        }
    }

    _, node = launch.run_get_node(DummyCalcJob, **inputs)
    folder_name = node.dry_run_info['folder']
    submit_script_filename = node.get_option('submit_script_filename')
    content = (pathlib.Path(folder_name) / submit_script_filename).read_bytes().decode('utf-8')

    file_regression.check(content, extension='.sh')


@pytest.mark.requires_rmq
@pytest.mark.usefixtures('chdir_tmp_path')
@pytest.mark.parametrize('calcjob_withmpi', [True, False])
def test_multi_codes_run_withmpi(aiida_computer, aiida_local_code_factory, file_regression, calcjob_withmpi):
    """test withmpi set in CalcJob only take effect for codes which have codeinfo.withmpi not set"""
    computer = aiida_computer()
    computer.set_use_double_quotes(False)

    inputs = {
        'code': aiida_local_code_factory('core.arithmetic.add', '/bin/bash', computer),
        'parallel_run': orm.Bool(False),
        'metadata': {
            'dry_run': True,
            'options': {
                'resources': {
                    'num_machines': 1,
                    'num_mpiprocs_per_machine': 1
                },
                'withmpi': calcjob_withmpi,
            }
        }
    }

    _, node = launch.run_get_node(MultiCodesCalcJob, **inputs)
    folder_name = node.dry_run_info['folder']
    submit_script_filename = node.get_option('submit_script_filename')
    with open(os.path.join(folder_name, submit_script_filename), encoding='utf8') as handle:
        content = handle.read()

    file_regression.check(content, extension='.sh')


@pytest.mark.requires_rmq
@pytest.mark.usefixtures('chdir_tmp_path')
def test_portable_code(tmp_path, aiida_localhost):
    """test run container code"""
    (tmp_path / 'bash').write_bytes(b'bash implementation')
    subdir = tmp_path / 'sub'
    subdir.mkdir()
    (subdir / 'dummy').write_bytes(b'dummy')

    subsubdir = tmp_path / 'sub' / 'sub'
    subsubdir.mkdir()
    (subsubdir / 'sub-dummy').write_bytes(b'sub dummy')

    code = orm.PortableCode(
        filepath_executable='bash',
        filepath_files=tmp_path,
    ).store()

    inputs = {
        'code': code,
        'x': orm.Int(1),
        'y': orm.Int(2),
        'metadata': {
            'computer': aiida_localhost,
            'dry_run': True,
            'options': {},
        }
    }

    _, node = launch.run_get_node(ArithmeticAddCalculation, **inputs)
    folder_name = node.dry_run_info['folder']
    uploaded_files = os.listdir(folder_name)

    # Since the repository will only contain files on the top-level due to `Code.set_files` we only check those
    for filename in code.base.repository.list_object_names():
        assert filename in uploaded_files

    content = (pathlib.Path(folder_name) / code.filepath_executable).read_bytes().decode('utf-8')
    subcontent = (pathlib.Path(folder_name) / 'sub' / 'dummy').read_bytes().decode('utf-8')
    subsubcontent = (pathlib.Path(folder_name) / 'sub' / 'sub' / 'sub-dummy').read_bytes().decode('utf-8')

    assert content == 'bash implementation'
    assert subcontent == 'dummy'
    assert subsubcontent == 'sub dummy'


@pytest.mark.requires_rmq
class TestCalcJob:
    """Test for the `CalcJob` process sub class."""

    @pytest.fixture(autouse=True)
    def init_profile(self, aiida_localhost, tmp_path):  # pylint: disable=unused-argument
        """Initialize the profile."""
        # pylint: disable=attribute-defined-outside-init
        (tmp_path / 'bash').write_bytes(b'bash implementation')

        assert Process.current() is None
        self.computer = aiida_localhost
        self.remote_code = orm.InstalledCode(computer=self.computer, filepath_executable='/bin/bash').store()
        self.local_code = orm.PortableCode(filepath_executable='bash', filepath_files=tmp_path).store()
        self.inputs = {'x': orm.Int(1), 'y': orm.Int(2), 'metadata': {'options': {}}}
        yield
        assert Process.current() is None

    def instantiate_process(self, state=CalcJobState.PARSING):
        """Instantiate a process with default inputs and return the `Process` instance."""
        from aiida.engine.utils import instantiate_process
        from aiida.manage import get_manager

        inputs = deepcopy(self.inputs)
        inputs['code'] = self.remote_code

        manager = get_manager()
        runner = manager.get_runner()

        process_class = CalculationFactory('core.arithmetic.add')
        process = instantiate_process(runner, process_class, **inputs)
        process.node.set_state(state)

        return process

    def test_process_status(self):
        """Test that the process status is properly reset if calculation ends successfully."""
        _, node = launch.run_get_node(ArithmeticAddCalculation, code=self.remote_code, **self.inputs)
        assert node.is_finished_ok
        assert node.process_status is None

    def test_run_base_class(self):
        """Verify that it is impossible to run, submit or instantiate a base `CalcJob` class."""
        with pytest.raises(exceptions.InvalidOperation):
            CalcJob()

        with pytest.raises(exceptions.InvalidOperation):
            launch.run(CalcJob)

        with pytest.raises(exceptions.InvalidOperation):
            launch.run_get_node(CalcJob)

        with pytest.raises(exceptions.InvalidOperation):
            launch.run_get_pk(CalcJob)

        with pytest.raises(exceptions.InvalidOperation):
            launch.submit(CalcJob)

    def test_define_not_calling_super(self):
        """A `CalcJob` that does not call super in `define` classmethod should raise."""

        class IncompleteDefineCalcJob(CalcJob):
            """Test class with incomplete define method"""

            @classmethod
            def define(cls, spec):
                pass

            def prepare_for_submission(self, folder):
                pass

        with pytest.raises(AssertionError):
            launch.run(IncompleteDefineCalcJob)

    def test_spec_options_property(self):
        """`CalcJob.spec_options` should return the options port namespace of its spec."""
        assert isinstance(CalcJob.spec_options, PortNamespace)
        assert CalcJob.spec_options == CalcJob.spec().inputs['metadata']['options']

    def test_invalid_options_type(self):
        """Verify that passing an invalid type to `metadata.options` raises a `TypeError`."""

        class SimpleCalcJob(CalcJob):
            """Simple `CalcJob` implementation"""

            @classmethod
            def define(cls, spec):
                super().define(spec)

            def prepare_for_submission(self, folder):
                pass

        # The `metadata.options` input expects a plain dict and not a node `Dict`
        with pytest.raises(TypeError):
            launch.run(SimpleCalcJob, code=self.remote_code, metadata={'options': orm.Dict(dict={'a': 1})})

    def test_remote_code_set_computer_implicit(self):
        """Test launching a `CalcJob` with a remote code *with* explicitly defining a computer.

        This should work, because the `computer` should be retrieved from the `code` and automatically set for the
        process by the engine itself.
        """
        inputs = deepcopy(self.inputs)
        inputs['code'] = self.remote_code

        process = ArithmeticAddCalculation(inputs=inputs)
        assert process.node.is_stored
        assert process.node.computer.uuid == self.remote_code.computer.uuid

    def test_remote_code_unstored_computer(self):
        """Test launching a `CalcJob` with an unstored computer which should raise."""
        inputs = deepcopy(self.inputs)
        inputs['code'] = self.remote_code
        inputs['metadata']['computer'] = orm.Computer('different', 'localhost', 'desc', 'core.local', 'core.direct')

        with pytest.raises(ValueError):
            ArithmeticAddCalculation(inputs=inputs)

    def test_remote_code_set_computer_explicit(self):
        """Test launching a `CalcJob` with a remote code *with* explicitly defining a computer.

        This should work as long as the explicitly defined computer is the same as the one configured for the `code`
        input. If this is not the case, it should raise.
        """
        inputs = deepcopy(self.inputs)
        inputs['code'] = self.remote_code

        # Setting explicitly a computer that is not the same as that of the `code` should raise
        with pytest.raises(ValueError):
            inputs['metadata']['computer'] = orm.Computer(
                'different', 'localhost', 'desc', 'core.local', 'core.direct'
            ).store()
            process = ArithmeticAddCalculation(inputs=inputs)

        # Setting the same computer as that of the `code` effectively accomplishes nothing but should be fine
        inputs['metadata']['computer'] = self.remote_code.computer
        process = ArithmeticAddCalculation(inputs=inputs)
        assert process.node.is_stored
        assert process.node.computer.uuid == self.remote_code.computer.uuid

    def test_local_code_set_computer(self):
        """Test launching a `CalcJob` with a local code *with* explicitly defining a computer, which should work."""
        inputs = deepcopy(self.inputs)
        inputs['code'] = self.local_code
        inputs['metadata']['computer'] = self.computer

        process = ArithmeticAddCalculation(inputs=inputs)
        assert process.node.is_stored
        assert process.node.computer.uuid == self.computer.uuid  # pylint: disable=no-member

    def test_local_code_no_computer(self):
        """Test launching a `CalcJob` with a local code *without* explicitly defining a computer, which should raise."""
        inputs = deepcopy(self.inputs)
        inputs['code'] = self.local_code

        with pytest.raises(ValueError):
            ArithmeticAddCalculation(inputs=inputs)

    def test_invalid_parser_name(self):
        """Passing an invalid parser name should already stop during input validation."""
        inputs = deepcopy(self.inputs)
        inputs['code'] = self.remote_code
        inputs['metadata']['options']['parser_name'] = 'invalid_parser'

        with pytest.raises(ValueError):
            ArithmeticAddCalculation(inputs=inputs)

    def test_invalid_resources(self):
        """Passing invalid resources should already stop during input validation."""
        inputs = deepcopy(self.inputs)
        inputs['code'] = self.remote_code
        inputs['metadata']['options']['resources'] = {'num_machines': 'invalid_type'}

        with pytest.raises(ValueError):
            ArithmeticAddCalculation(inputs=inputs)

    def test_par_env_resources_computer(self):
        """Test launching a `CalcJob` an a computer with a scheduler using `ParEnvJobResource` as resources.

        Even though the computer defines a default number of MPI procs per machine, it should not raise when the
        scheduler that is defined does not actually support it, for example SGE or LSF.
        """
        inputs = deepcopy(self.inputs)
        computer = orm.Computer('sge_computer', 'localhost', 'desc', 'core.local', 'core.sge').store()
        computer.set_default_mpiprocs_per_machine(1)

        inputs['code'] = orm.InstalledCode(computer=computer, filepath_executable='/bin/bash').store()
        inputs['metadata']['options']['resources'] = {'parallel_env': 'environment', 'tot_num_mpiprocs': 10}

        # Just checking that instantiating does not raise, meaning the inputs were valid
        ArithmeticAddCalculation(inputs=inputs)

    @pytest.mark.timeout(5)
    @patch.object(CalcJob, 'presubmit', partial(raise_exception, exceptions.InputValidationError))
    def test_exception_presubmit(self):
        """Test that an exception in the presubmit circumvents the exponential backoff and just excepts the process.

        The `presubmit` call of the `CalcJob` is now called in `aiida.engine.processes.calcjobs.tasks.task_upload_job`
        which is wrapped in the exponential backoff mechanism. The latter was introduced to recover from transient
        problems such as connection problems during the actual upload to a remote machine. However, it should not catch
        exceptions from the `presubmit` call which are not actually transient and thus not automatically recoverable. In
        this case the process should simply except. Here we test this by mocking the presubmit to raise an exception and
        check that it is bubbled up and the process does not end up in a paused state.
        """
        from aiida.engine.processes.calcjobs.tasks import PreSubmitException

        with pytest.raises(PreSubmitException, match='exception occurred in presubmit call'):
            launch.run(ArithmeticAddCalculation, code=self.remote_code, **self.inputs)

    @pytest.mark.usefixtures('chdir_tmp_path')
    def test_run_local_code(self):
        """Run a dry-run with local code."""
        inputs = deepcopy(self.inputs)
        inputs['code'] = self.local_code
        inputs['metadata']['computer'] = self.computer
        inputs['metadata']['dry_run'] = True

        # The following will run `upload_calculation` which will test that uploading files works correctly
        _, node = launch.run_get_node(ArithmeticAddCalculation, **inputs)
        uploaded_files = os.listdir(node.dry_run_info['folder'])

        # Since the repository will only contain files on the top-level due to `Code.set_files` we only check those
        for filename in self.local_code.base.repository.list_object_names():
            assert filename in uploaded_files

    @pytest.mark.usefixtures('chdir_tmp_path')
    def test_rerunnable(self):
        """Test that setting `rerunnable` in the options results in it being set in the job template."""
        inputs = deepcopy(self.inputs)
        inputs['code'] = self.local_code
        inputs['metadata']['computer'] = self.computer
        inputs['metadata']['dry_run'] = True
        inputs['metadata']['options']['rerunnable'] = True

        _, node = launch.run_get_node(ArithmeticAddCalculation, **inputs)
        job_tmpl_file = os.path.join(node.dry_run_info['folder'], '.aiida', 'job_tmpl.json')

        with open(job_tmpl_file, mode='r', encoding='utf8') as in_f:
            job_tmpl = json.load(in_f)

        assert job_tmpl['rerunnable']

    @pytest.mark.usefixtures('chdir_tmp_path')
    def test_provenance_exclude_list(self):
        """Test the functionality of the `CalcInfo.provenance_exclude_list` attribute."""
        code = orm.InstalledCode(
            default_calc_job_plugin='core.arithmetic.add', computer=self.computer, filepath_executable='/bin/true'
        ).store()

        with tempfile.NamedTemporaryFile('w+') as handle:
            handle.write('dummy_content')
            handle.flush()
            file_one = orm.SinglefileData(file=handle.name)

        with tempfile.NamedTemporaryFile('w+') as handle:
            handle.write('dummy_content')
            handle.flush()
            file_two = orm.SinglefileData(file=handle.name)

        inputs = {
            'code': code,
            'files': {
                # Note the `FileCalcJob` will turn underscores in the key into forward slashes making a nested hierarchy
                'base_a_sub_one': file_one,
                'base_b_two': file_two,
            },
            'settings': orm.Dict(dict={'provenance_exclude_list': ['base/a/sub/one']}),
            'metadata': {
                'dry_run': True,
                'options': {
                    'resources': {
                        'num_machines': 1,
                        'num_mpiprocs_per_machine': 1
                    }
                }
            }
        }

        # We perform a `dry_run` because the calculation cannot actually run, however, the contents will still be
        # written to the node's repository so we can check it contains the expected contents.
        _, node = launch.run_get_node(FileCalcJob, **inputs)

        assert 'folder' in node.dry_run_info

        # Verify that the folder (representing the node's repository) indeed do not contain the input files. Note,
        # however, that the directory hierarchy should be there, albeit empty
        assert 'base' in node.base.repository.list_object_names()
        assert sorted(['b']) == sorted(node.base.repository.list_object_names(os.path.join('base')))
        assert ['two'] == node.base.repository.list_object_names(os.path.join('base', 'b'))

    def test_parse_no_retrieved_folder(self):
        """Test the `CalcJob.parse` method when there is no retrieved folder."""
        process = self.instantiate_process()
        exit_code = process.parse()
        assert exit_code == process.exit_codes.ERROR_NO_RETRIEVED_FOLDER

    def test_parse_retrieved_folder(self):
        """Test the `CalcJob.parse` method when there is a retrieved folder."""
        process = self.instantiate_process()
        retrieved = orm.FolderData().store()
        retrieved.base.links.add_incoming(process.node, link_label='retrieved', link_type=LinkType.CREATE)
        exit_code = process.parse()

        # The following exit code is specific to the `ArithmeticAddCalculation` we are testing here and is returned
        # because the retrieved folder does not contain the output file it expects
        assert exit_code == process.exit_codes.ERROR_READING_OUTPUT_FILE

    def test_get_importer(self):
        """Test the ``CalcJob.get_importer`` method."""
        assert isinstance(ArithmeticAddCalculation.get_importer(), CalcJobImporter)
        assert isinstance(
            ArithmeticAddCalculation.get_importer(entry_point_name='core.arithmetic.add'), CalcJobImporter
        )

        with pytest.raises(exceptions.MissingEntryPointError):
            ArithmeticAddCalculation.get_importer(entry_point_name='non-existing')


@pytest.fixture
def generate_process(aiida_local_code_factory):
    """Instantiate a process with default inputs and return the `Process` instance."""
    from aiida.engine.utils import instantiate_process
    from aiida.manage import get_manager

    def _generate_process(inputs=None):

        base_inputs = {
            'code': aiida_local_code_factory('core.arithmetic.add', '/bin/bash'),
            'x': orm.Int(1),
            'y': orm.Int(2),
            'metadata': {
                'options': {}
            }
        }

        if inputs is not None:
            base_inputs = {**base_inputs, **inputs}

        manager = get_manager()
        runner = manager.get_runner()

        process_class = CalculationFactory('core.arithmetic.add')
        process = instantiate_process(runner, process_class, **base_inputs)
        process.node.set_state(CalcJobState.PARSING)

        return process

    return _generate_process


@pytest.mark.requires_rmq
@pytest.mark.usefixtures('override_logging')
def test_parse_insufficient_data(generate_process):
    """Test the scheduler output parsing logic in `CalcJob.parse`.

    Here we check explicitly that the parsing does not except even if the required information is not available.
    """
    process = generate_process()

    retrieved = orm.FolderData().store()
    retrieved.base.links.add_incoming(process.node, link_label='retrieved', link_type=LinkType.CREATE)
    process.parse()

    filename_stderr = process.node.get_option('scheduler_stderr')
    filename_stdout = process.node.get_option('scheduler_stdout')

    # The scheduler parsing requires three resources of information, the `detailed_job_info` dictionary which is
    # stored as an attribute on the calculation job node and the output of the stdout and stderr which are both
    # stored in the repository. In this test, we haven't created these on purpose. This should not except the
    # process but should log a warning, so here we check that those expected warnings are attached to the node
    logs = [log.message for log in orm.Log.collection.get_logs_for(process.node)]
    expected_logs = [
        'could not parse scheduler output: the `detailed_job_info` attribute is missing',
        f'could not parse scheduler output: the `{filename_stderr}` file is missing',
        f'could not parse scheduler output: the `{filename_stdout}` file is missing'
    ]

    for log in expected_logs:
        assert log in logs


@pytest.mark.requires_rmq
@pytest.mark.usefixtures('override_logging')
def test_parse_non_zero_retval(generate_process):
    """Test the scheduler output parsing logic in `CalcJob.parse`.

    This is testing the case where the `detailed_job_info` is incomplete because the call failed. This is checked
    through the return value that is stored within the attribute dictionary.
    """
    process = generate_process()

    retrieved = orm.FolderData().store()
    retrieved.base.links.add_incoming(process.node, link_label='retrieved', link_type=LinkType.CREATE)

    process.node.base.attributes.set('detailed_job_info', {'retval': 1, 'stderr': 'accounting disabled', 'stdout': ''})
    process.parse()

    logs = [log.message for log in orm.Log.collection.get_logs_for(process.node)]
    assert 'could not parse scheduler output: return value of `detailed_job_info` is non-zero' in logs


@pytest.mark.requires_rmq
@pytest.mark.usefixtures('override_logging')
def test_parse_not_implemented(generate_process):
    """Test the scheduler output parsing logic in `CalcJob.parse`.

    Here we check explicitly that the parsing does not except even if the scheduler does not implement the method.
    """
    process = generate_process()

    retrieved = orm.FolderData()
    retrieved.base.links.add_incoming(process.node, link_label='retrieved', link_type=LinkType.CREATE)

    process.node.base.attributes.set('detailed_job_info', {})

    filename_stderr = process.node.get_option('scheduler_stderr')
    filename_stdout = process.node.get_option('scheduler_stdout')

    retrieved.base.repository.put_object_from_filelike(io.BytesIO(b'\n'), filename_stderr)
    retrieved.base.repository.put_object_from_filelike(io.BytesIO(b'\n'), filename_stdout)
    retrieved.store()

    process.parse()

    # The `DirectScheduler` at this point in time does not implement the `parse_output` method. Instead of raising
    # a warning message should be logged. We verify here that said message is present.
    logs = [log.message for log in orm.Log.collection.get_logs_for(process.node)]
    expected_logs = ['`DirectScheduler` does not implement scheduler output parsing']

    for log in expected_logs:
        assert log in logs


@pytest.mark.requires_rmq
@pytest.mark.usefixtures('override_logging')
def test_parse_scheduler_excepted(generate_process, monkeypatch):
    """Test the scheduler output parsing logic in `CalcJob.parse`.

    Here we check explicitly the case where the `Scheduler.parse_output` method excepts
    """
    from aiida.schedulers.plugins.direct import DirectScheduler

    process = generate_process()

    retrieved = orm.FolderData()
    retrieved.base.links.add_incoming(process.node, link_label='retrieved', link_type=LinkType.CREATE)

    process.node.base.attributes.set('detailed_job_info', {})

    filename_stderr = process.node.get_option('scheduler_stderr')
    filename_stdout = process.node.get_option('scheduler_stdout')

    retrieved.base.repository.put_object_from_filelike(io.BytesIO(b'\n'), filename_stderr)
    retrieved.base.repository.put_object_from_filelike(io.BytesIO(b'\n'), filename_stdout)
    retrieved.store()

    msg = 'crash'

    def raise_exception(*args, **kwargs):
        raise RuntimeError(msg)

    # Monkeypatch the `DirectScheduler.parse_output` to raise an exception
    monkeypatch.setattr(DirectScheduler, 'parse_output', raise_exception)
    process.parse()
    logs = [log.message for log in orm.Log.collection.get_logs_for(process.node)]
    expected_logs = [f'the `parse_output` method of the scheduler excepted: {msg}']

    for log in expected_logs:
        assert log in logs


@pytest.mark.requires_rmq
@pytest.mark.parametrize(('exit_status_scheduler', 'exit_status_retrieved', 'final'), (
    (None, None, 0),
    (100, None, 100),
    (None, 400, 400),
    (100, 400, 400),
    (100, 0, 0),
))
def test_parse_exit_code_priority(
    exit_status_scheduler,
    exit_status_retrieved,
    final,
    generate_calc_job,
    fixture_sandbox,
    aiida_local_code_factory,
    monkeypatch,
):  # pylint: disable=too-many-arguments
    """Test the logic around exit codes in the `CalcJob.parse` method.

    The `parse` method will first call the `Scheduler.parse_output` method, which if implemented by the relevant
    scheduler plugin, will parse the scheduler output and potentially return an exit code. Next, the output parser
    plugin is called if defined in the inputs that can also optionally return an exit code. This test is designed
    to make sure the right logic is implemented in terms of which exit code should be dominant.

    Scheduler result | Retrieved result | Final result    | Scenario
    -----------------|------------------|-----------------|-----------------------------------------
    `None`           | `None`           | `ExitCode(0)`   | Neither parser found any problem
    `ExitCode(100)`  | `None`           | `ExitCode(100)` | Scheduler found issue, output parser does not override
    `None`           | `ExitCode(400)`  | `ExitCode(400)` | Only output parser found a problem
    `ExitCode(100)`  | `ExitCode(400)`  | `ExitCode(400)` | Scheduler found issue, but output parser overrides
                     |                  |                 | with a more specific error code
    `ExitCode(100)`  | `ExitCode(0)`    | `ExitCode(0)`   | Scheduler found issue but output parser overrides saying
                     |                  |                 | that despite that the calculation should be considered
                     |                  |                 | finished successfully.

    To test this, we just need to test the `CalcJob.parse` method and the easiest way is to simply mock the scheduler
    parser and output parser calls called `parse_scheduler_output` and `parse_retrieved_output`, respectively. We will
    just mock them by a simple method that returns `None` or an `ExitCode`. We then check that the final exit code
    returned by `CalcJob.parse` is the one we expect according to the table above.
    """
    from aiida.orm import Int

    def parse_scheduler_output(_, __):
        if exit_status_scheduler is not None:
            return ExitCode(exit_status_scheduler)

    def parse_retrieved_output(_, __):
        if exit_status_retrieved is not None:
            return ExitCode(exit_status_retrieved)

    monkeypatch.setattr(CalcJob, 'parse_scheduler_output', parse_scheduler_output)
    monkeypatch.setattr(CalcJob, 'parse_retrieved_output', parse_retrieved_output)

    inputs = {
        'code': aiida_local_code_factory('core.arithmetic.add', '/bin/bash'),
        'x': Int(1),
        'y': Int(2),
    }
    process = generate_calc_job(fixture_sandbox, 'core.arithmetic.add', inputs, return_process=True)
    retrieved = orm.FolderData().store()
    retrieved.base.links.add_incoming(process.node, link_label='retrieved', link_type=LinkType.CREATE)

    result = process.parse()
    assert isinstance(result, ExitCode)
    assert result.status == final


@pytest.mark.requires_rmq
def test_additional_retrieve_list(generate_process, fixture_sandbox):
    """Test the ``additional_retrieve_list`` option."""
    process = generate_process()
    process.presubmit(fixture_sandbox)
    retrieve_list = process.node.base.attributes.get('retrieve_list')

    # Keep reference of the base contents of the retrieve list.
    base_retrieve_list = retrieve_list

    # Test that the code works if no explicit additional retrieve list is specified
    assert len(retrieve_list) != 0
    assert isinstance(process.node.base.attributes.get('retrieve_list'), list)

    # Defining explicit additional retrieve list that is disjoint with the base retrieve list
    additional_retrieve_list = ['file.txt', 'folder/file.txt']
    process = generate_process({'metadata': {'options': {'additional_retrieve_list': additional_retrieve_list}}})
    process.presubmit(fixture_sandbox)
    retrieve_list = process.node.base.attributes.get('retrieve_list')

    # Check that the `retrieve_list` is a list and contains the union of the base and additional retrieve list
    assert isinstance(process.node.base.attributes.get('retrieve_list'), list)
    assert set(retrieve_list) == set(base_retrieve_list).union(set(additional_retrieve_list))

    # Defining explicit additional retrieve list with elements that overlap with `base_retrieve_list
    additional_retrieve_list = ['file.txt', 'folder/file.txt'] + base_retrieve_list
    process = generate_process({'metadata': {'options': {'additional_retrieve_list': additional_retrieve_list}}})
    process.presubmit(fixture_sandbox)
    retrieve_list = process.node.base.attributes.get('retrieve_list')

    # Check that the `retrieve_list` is a list and contains the union of the base and additional retrieve list
    assert isinstance(process.node.base.attributes.get('retrieve_list'), list)
    assert set(retrieve_list) == set(base_retrieve_list).union(set(additional_retrieve_list))

    # Test the validator
    with pytest.raises(ValueError, match=r'`additional_retrieve_list` should only contain relative filepaths.*'):
        process = generate_process({'metadata': {'options': {'additional_retrieve_list': [None]}}})

    with pytest.raises(ValueError, match=r'`additional_retrieve_list` should only contain relative filepaths.*'):
        process = generate_process({'metadata': {'options': {'additional_retrieve_list': ['/abs/path']}}})


@pytest.mark.parametrize(('stash_options', 'expected'), (
    ({
        'target_base': None
    }, '`metadata.options.stash.target_base` should be'),
    ({
        'target_base': 'relative/path'
    }, '`metadata.options.stash.target_base` should be'),
    ({
        'target_base': '/path'
    }, '`metadata.options.stash.source_list` should be'),
    ({
        'target_base': '/path',
        'source_list': ['/abspath']
    }, '`metadata.options.stash.source_list` should be'),
    ({
        'target_base': '/path',
        'source_list': ['rel/path'],
        'mode': 'test'
    }, '`metadata.options.stash.mode` should be'),
    ({
        'target_base': '/path',
        'source_list': ['rel/path']
    }, None),
    ({
        'target_base': '/path',
        'source_list': ['rel/path'],
        'mode': StashMode.COPY.value
    }, None),
))
def test_validate_stash_options(stash_options, expected):
    """Test the ``validate_stash_options`` function."""
    if expected is None:
        assert validate_stash_options(stash_options, None) is expected
    else:
        assert expected in validate_stash_options(stash_options, None)


def test_validate_monitors_valid():
    """Test the ``validate_monitors`` function for valid input."""
    monitors = {'monitor': orm.Dict({'entry_point': 'core.always_kill'})}
    result = validate_monitors(monitors, None)
    assert result is None


def test_validate_monitors_non_existent_entry_point():
    """Test the ``validate_monitors`` function for invalid entry point."""
    monitors = {'monitor': orm.Dict({'entry_point': 'not_existant_entry_point'})}
    result = validate_monitors(monitors, None)
    assert 'Entry point \'not_existant_entry_point\' not found in group' in result


def test_validate_monitors_invalid_signature(monkeypatch):
    """Test the ``validate_monitors`` function for existing monitor with invalid signature.

    For this test, we monkeypatch the ``BaseFactory`` which is used by the validator to load the monitor. The patched
    function will return a monitor implementation with an invalid signature.
    """
    from aiida.engine.processes.calcjobs.monitors import CalcJobMonitor

    def monitor_invalid_signature(**kwargs):  # pylint: disable=unused-argument
        """Monitor with invalid signature"""

    def load_entry_point(*args, **kwargs):  # pylint: disable=unused-argument,invalid-name
        return monitor_invalid_signature

    monkeypatch.setattr(CalcJobMonitor, 'load_entry_point', load_entry_point)

    monitors = {'monitor': orm.Dict({'entry_point': 'monitor_invalid_signature'})}
    result = validate_monitors(monitors, None)
    assert 'The monitor `monitor_invalid_signature` has an invalid function signature' in result


def test_validate_monitors_unsupported_kwargs():
    """Test the ``validate_monitors`` function for existing monitor receiving unsupported keyword argument."""
    monitors = {'monitor': orm.Dict({'entry_point': 'core.always_kill', 'kwargs': {'unsupported_kwarg': True}})}
    result = validate_monitors(monitors, None)
    assert 'The monitor `core.always_kill` does not accept the keywords' in result


def test_monitor_version(get_calcjob_builder):
    """Test that the version of the package of the monitors are added as attributes on the node."""
    from aiida import __version__
    builder = get_calcjob_builder()
    builder.monitors = {'monitor': orm.Dict({'entry_point': 'core.always_kill'})}
    _, node = launch.run_get_node(builder)
    assert node.base.attributes.get('version')['monitors'] == {'monitor': __version__}


def monitor_skip_parse(node, transport, **kwargs):  # pylint: disable=unused-argument
    """Kill the job and skip the parsing of retrieved output files."""
    return CalcJobMonitorResult(message='skip parsing', parse=False)


def test_monitor_result_parse(get_calcjob_builder, entry_points):
    """Test the ``parse`` attribute of :class:`aiida.engine.processes.calcjobs.monitors.CalcJobMonitorResult`.

    If set to ``False``, parsing of output files should be skipped.
    """
    entry_points.add(monitor_skip_parse, group='aiida.calculations.monitors', name='core.skip_parse')

    builder = get_calcjob_builder()
    builder.metadata.options.sleep = 3
    builder.monitors = {'monitor': orm.Dict({'entry_point': 'core.skip_parse'})}
    _, node = launch.run_get_node(builder)
    assert sorted(node.outputs) == ['remote_folder', 'retrieved']
    assert node.exit_status == CalcJob.exit_codes.STOPPED_BY_MONITOR.status


def monitor_skip_retrieve(node, transport, **kwargs):  # pylint: disable=unused-argument
    """Kill the job and skip the retrieval and parsing of retrieved output files."""
    return CalcJobMonitorResult(message='skip retrieval', retrieve=False, parse=False)


def test_monitor_result_retrieve(get_calcjob_builder, entry_points):
    """Test the ``retrieve`` attribute of :class:`aiida.engine.processes.calcjobs.monitors.CalcJobMonitorResult`.

    If set to ``False``, retrieval and parsing of output files should be skipped.
    """
    entry_points.add(monitor_skip_retrieve, group='aiida.calculations.monitors', name='core.skip_retrieval')

    builder = get_calcjob_builder()
    builder.metadata.options.sleep = 3
    builder.monitors = {'monitor': orm.Dict({'entry_point': 'core.skip_retrieval'})}
    _, node = launch.run_get_node(builder)
    assert 'retrieved' not in node.outputs
    assert node.exit_status == CalcJob.exit_codes.STOPPED_BY_MONITOR.status


def monitor_override_exit_code(node, transport, **kwargs):  # pylint: disable=unused-argument
    """Kill the job and do not override the exit code of the parser."""
    return CalcJobMonitorResult(message='do not override exit code', override_exit_code=False)


def test_monitor_result_override_exit_code(get_calcjob_builder, entry_points):
    """Test the ``override_exit_code`` attr of :class:`aiida.engine.processes.calcjobs.monitors.CalcJobMonitorResult`.

    If set to ``False``, parsing of output files should be skipped.
    """
    entry_points.add(monitor_override_exit_code, group='aiida.calculations.monitors', name='core.override_exit_code')

    builder = get_calcjob_builder()
    builder.metadata.options.sleep = 3
    builder.monitors = {'monitor': orm.Dict({'entry_point': 'core.override_exit_code'})}
    _, node = launch.run_get_node(builder)
    assert sorted(node.outputs) == ['remote_folder', 'retrieved']
    assert node.exit_status == ArithmeticAddCalculation.exit_codes.ERROR_INVALID_OUTPUT.status


def monitor_disable_all(node, transport, **kwargs):  # pylint: disable=unused-argument
    """Monitor that will disable all monitors."""
    return CalcJobMonitorResult(action=CalcJobMonitorAction.DISABLE_ALL, message='Disable all monitors.')


def test_monitor_result_action_disable_all(get_calcjob_builder, entry_points):
    """Test the ``action`` attr of :class:`aiida.engine.processes.calcjobs.monitors.CalcJobMonitorResult`.

    If set to ``CalcJobMonitorAction.DISABLE_ALL``, the calculation should continue running and no monitor should be
    invoked anymore.
    """
    entry_points.add(monitor_disable_all, group='aiida.calculations.monitors', name='core.disable_all')

    builder = get_calcjob_builder()
    builder.metadata.options.sleep = 1
    # Set priority to ensure that ``disable_all`` is run first. If the code works properly, it will be called first,
    # and so the ``always_kill`` monitor will never be called. This should cause the calculation to finish nominally.
    builder.monitors = {
        'disable_all': orm.Dict({
            'entry_point': 'core.disable_all',
            'priority': 100
        }),
        'always_kill': orm.Dict({
            'entry_point': 'core.always_kill',
            'priority': 0
        }),
    }
    _, node = launch.run_get_node(builder)
    assert node.is_finished_ok


def monitor_disable_self(node, transport, **kwargs):  # pylint: disable=unused-argument
    """Monitor that will disable itself."""
    return CalcJobMonitorResult(action=CalcJobMonitorAction.DISABLE_SELF, message='Disable self.')


@pytest.mark.usefixtures('override_logging')
def test_monitor_result_action_disable_self(get_calcjob_builder, entry_points, caplog):
    """Test the ``action`` attr of :class:`aiida.engine.processes.calcjobs.monitors.CalcJobMonitorResult`.

    If set to ``CalcJobMonitorAction.DISABLE_SELF``, the calculation should continue running and the monitor should not
    be invoked anymore, but any other monitor should continue to be called.

    The ``override_logging`` fixture is necessary to set the logging level to ``DEBUG`` because the monitor message is
    logged at the ``INFO`` level and so without this change, it would not be captured.
    """
    entry_points.add(monitor_disable_self, group='aiida.calculations.monitors', name='core.disable_self')

    builder = get_calcjob_builder()
    builder.metadata.options.sleep = 1
    builder.monitors = {'disable_self': orm.Dict({'entry_point': 'core.disable_self'})}
    _, node = launch.run_get_node(builder)
    assert node.is_finished_ok
    assert len([record for record in caplog.records if 'Disable self.' in record.message]) == 1


<<<<<<< HEAD
def test_submit_return_exit_code(get_calcjob_builder, monkeypatch):
    """Test that a job is terminated if ``Scheduler.submit_from_script`` returns an exit code.

    To simulate this situation we monkeypatch ``DirectScheduler._parse_submit_output`` because that is the method that
    is called internally by ``Scheduler.submit_from_script`` and it returns its result, and the ``DirectScheduler`` is
    the plugin that is used by the localhost computer used in the inputs for this calcjob.
    """
    from aiida.schedulers.plugins.direct import DirectScheduler

    def _parse_submit_output(self, *args):  # pylint: disable=unused-argument
        return ExitCode(418)

    monkeypatch.setattr(DirectScheduler, '_parse_submit_output', _parse_submit_output)

    builder = get_calcjob_builder()
    _, node = launch.run_get_node(builder)
    assert node.is_failed, (node.process_state, node.exit_status)
    assert node.exit_status == 418
=======
def test_restart_after_daemon_reset(get_calcjob_builder, daemon_client, submit_and_await):
    """Test that a job can be restarted when it is launched and the daemon is restarted.

    This is a regression test for https://github.com/aiidateam/aiida-core/issues/5882.
    """
    import time

    import plumpy

    daemon_client.start_daemon()

    # Launch a job with a one second sleep to ensure it doesn't finish before we get the chance to restart the daemon.
    # A monitor is added to ensure that those are properly reinitialized in the ``Waiting`` state of the process.
    builder = get_calcjob_builder()
    builder.metadata.options.sleep = 1
    builder.monitors = {'monitor': orm.Dict({'entry_point': 'core.always_kill', 'disabled': True})}
    node = submit_and_await(builder, plumpy.ProcessState.WAITING)

    daemon_client.restart_daemon(wait=True)

    start_time = time.time()
    timeout = 10

    while node.process_state not in [plumpy.ProcessState.FINISHED, plumpy.ProcessState.EXCEPTED]:

        if node.is_excepted:
            raise AssertionError(f'The process excepted: {node.exception}')

        if time.time() - start_time >= timeout:
            raise AssertionError(f'process failed to terminate within timeout, current state: {node.process_state}')

    assert node.is_finished, node.process_state
    assert node.is_finished_ok, node.exit_status
>>>>>>> 71edcac9


class TestImport:
    """Test the functionality to import existing calculations completed outside of AiiDA."""

    @pytest.fixture(autouse=True)
    def init_profile(self, aiida_localhost, aiida_local_code_factory):  # pylint: disable=unused-argument
        """Initialize the profile."""
        # pylint: disable=attribute-defined-outside-init
        self.computer = aiida_localhost
        self.inputs = {
            'code': aiida_local_code_factory('core.arithmetic.add', '/bin/bash', computer=aiida_localhost),
            'x': orm.Int(1),
            'y': orm.Int(2),
            'metadata': {
                'options': {
                    'resources': {
                        'num_machines': 1,
                        'num_mpiprocs_per_machine': 1
                    },
                }
            }
        }

    def test_import_from_valid(self, tmp_path):
        """Test the import of a successfully completed `ArithmeticAddCalculation`."""
        expected_sum = (self.inputs['x'] + self.inputs['y']).value

        filepath = tmp_path / ArithmeticAddCalculation.spec_options['output_filename'].default
        with open(filepath, 'w', encoding='utf8') as handle:
            handle.write(f'{expected_sum}\n')

        remote = orm.RemoteData(str(tmp_path), computer=self.computer).store()
        inputs = deepcopy(self.inputs)
        inputs['remote_folder'] = remote

        results, node = launch.run.get_node(ArithmeticAddCalculation, **inputs)

        # Check node attributes
        assert isinstance(node, orm.CalcJobNode)
        assert node.is_finished_ok
        assert node.is_sealed
        assert node.is_imported

        # Verify the expected outputs are there
        assert 'retrieved' in results
        assert isinstance(results['retrieved'], orm.FolderData)
        assert 'sum' in results
        assert isinstance(results['sum'], orm.Int)
        assert results['sum'].value == expected_sum

    def test_import_from_invalid(self, tmp_path):
        """Test the import of a completed `ArithmeticAddCalculation` where parsing will fail.

        The `ArithmeticParser` will return a non-zero exit code if the output file could not be parsed. Make sure that
        this is piped through correctly through the infrastructure and will cause the process to be marked as failed.
        """
        filepath = tmp_path / ArithmeticAddCalculation.spec_options['output_filename'].default
        with open(filepath, 'w', encoding='utf8') as handle:
            handle.write('a\n')  # On purpose write a non-integer to output so the parsing will fail

        remote = orm.RemoteData(str(tmp_path), computer=self.computer).store()
        inputs = deepcopy(self.inputs)
        inputs['remote_folder'] = remote

        results, node = launch.run.get_node(ArithmeticAddCalculation, **inputs)

        # Check node attributes
        assert isinstance(node, orm.CalcJobNode)
        assert node.is_failed
        assert node.is_sealed
        assert node.is_imported
        assert node.exit_status == ArithmeticAddCalculation.exit_codes.ERROR_INVALID_OUTPUT.status

        # Verify the expected outputs are there
        assert 'retrieved' in results
        assert isinstance(results['retrieved'], orm.FolderData)

    def test_import_non_default_input_file(self, tmp_path):
        """Test the import of a successfully completed `ArithmeticAddCalculation`

        The only difference of this test with `test_import_from_valid` is that here the name of the output file
        of the completed calculation differs from the default written by the calculation job class."""
        expected_sum = (self.inputs['x'] + self.inputs['y']).value

        output_filename = 'non_standard.out'

        filepath = tmp_path / output_filename
        with open(filepath, 'w', encoding='utf8') as handle:
            handle.write(f'{expected_sum}\n')

        remote = orm.RemoteData(str(tmp_path), computer=self.computer).store()
        inputs = deepcopy(self.inputs)
        inputs['remote_folder'] = remote
        inputs['metadata']['options']['output_filename'] = output_filename

        results, node = launch.run.get_node(ArithmeticAddCalculation, **inputs)

        # Check node attributes
        assert isinstance(node, orm.CalcJobNode)
        assert node.is_finished_ok
        assert node.is_sealed
        assert node.is_imported

        # Verify the expected outputs are there
        assert 'retrieved' in results
        assert isinstance(results['retrieved'], orm.FolderData)
        assert 'sum' in results
        assert isinstance(results['sum'], orm.Int)
        assert results['sum'].value == expected_sum<|MERGE_RESOLUTION|>--- conflicted
+++ resolved
@@ -1172,7 +1172,6 @@
     assert len([record for record in caplog.records if 'Disable self.' in record.message]) == 1
 
 
-<<<<<<< HEAD
 def test_submit_return_exit_code(get_calcjob_builder, monkeypatch):
     """Test that a job is terminated if ``Scheduler.submit_from_script`` returns an exit code.
 
@@ -1191,7 +1190,8 @@
     _, node = launch.run_get_node(builder)
     assert node.is_failed, (node.process_state, node.exit_status)
     assert node.exit_status == 418
-=======
+
+
 def test_restart_after_daemon_reset(get_calcjob_builder, daemon_client, submit_and_await):
     """Test that a job can be restarted when it is launched and the daemon is restarted.
 
@@ -1225,7 +1225,6 @@
 
     assert node.is_finished, node.process_state
     assert node.is_finished_ok, node.exit_status
->>>>>>> 71edcac9
 
 
 class TestImport:
