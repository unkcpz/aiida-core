--- conflicted
+++ resolved
@@ -27,11 +27,7 @@
 def test_edit_comment(non_interactive_editor):
     old_comment = 'OldComment'
     new_comment = edit_comment(old_cmt=old_comment)
-<<<<<<< HEAD
     assert new_comment == f'{old_comment}Test'
-=======
-    assert new_comment == old_comment + 'Test'
->>>>>>> dfd1602d
 
 
 @pytest.mark.parametrize('non_interactive_editor', (COMMAND,), indirect=True)
